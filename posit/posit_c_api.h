--- conflicted
+++ resolved
@@ -112,14 +112,6 @@
 	// C API function definitions
 
 	//////////////////////////////////////////////////////////////////////
-<<<<<<< HEAD
-	// Important posit constants
-	static const posit8_t  NAR8  = { 0x80 };
-	static const posit16_t NAR16 = { 0x00, 0x80 };
-	static const posit32_t NAR32 = { 0x00, 0x00, 0x00, 0x80 };
-	static const posit64_t NAR64 = {
-		0x00, 0x00, 0x00, 0x00, 0x00, 0x00, 0x00, 0x80,
-=======
 	// Important posit constants // we a storing this in little endian
 	static const posit8_t  NAR8  = { 
 		0x80 
@@ -131,8 +123,7 @@
 		0x00, 0x00, 0x00, 0x80 
 	};
 	static const posit64_t NAR64 = { 
-		0x00, 0x00, 0x00, 0x00, 0x00, 0x00, 0x00, 0x80, 
->>>>>>> e15cb583
+		0x00, 0x00, 0x00, 0x00, 0x00, 0x00, 0x00, 0x80
 	};
 	static const posit128_t NAR128 = {{
 		0x00, 0x00, 0x00, 0x00, 0x00, 0x00, 0x00, 0x00,
@@ -184,12 +175,8 @@
 static inline posit16_t  posit16_reinterpret(uint16_t n) { posit16_t x; x.v = n; return x; }
 static inline posit32_t  posit32_reinterpret(uint32_t n) { posit32_t x; x.v = n; return x; }
 static inline posit64_t  posit64_reinterpret(uint64_t n) { posit64_t x; x.v = n; return x; }
-<<<<<<< HEAD
+
 #if defined(__cplusplus) || defined(_MSC_VER)
-=======
-
-#ifdef __cplusplus
->>>>>>> e15cb583
 static inline posit128_t posit128_reinterpret(uint64_t* n) {
     posit128_t out;
     out.longs[0] = n[0];
