#pragma once
// dd_cascade_impl.hpp: implementation of double-double using floatcascade<2>
//
// Copyright (C) 2017 Stillwater Supercomputing, Inc.
// SPDX-License-Identifier: MIT
//
// This file is part of the universal numbers project, which is released under an MIT Open Source license.

#include <array>
#include <cmath>
#include <iostream>
#include <iomanip>
#include <string>
#include <sstream>
#include <vector>
#include <universal/internal/floatcascade/floatcascade.hpp>

namespace sw::universal {

    // Forward declarations
inline bool signbit(const class dd_cascade&);
inline dd_cascade operator-(const dd_cascade&, const dd_cascade&);
inline dd_cascade operator*(const dd_cascade&, const dd_cascade&);
inline bool       operator==(const dd_cascade&, const dd_cascade&);
inline bool       operator<(const dd_cascade&, const dd_cascade&);
inline bool       operator>=(const dd_cascade&, const dd_cascade&);
inline dd_cascade abs(const dd_cascade&);
inline dd_cascade pow(const dd_cascade&, const dd_cascade&);
inline dd_cascade pown(const dd_cascade&, int);
inline dd_cascade frexp(const dd_cascade&, int*);
inline dd_cascade ldexp(const dd_cascade&, int);
inline bool parse(const std::string&, dd_cascade&);

// Double-Double (dd_cascade) number system using floatcascade<2>
//
// This is a modernized implementation using the floatcascade framework.
// It provides the same functionality as the classic dd type but with:
// - Unified implementation with td/qd via floatcascade
// - Fortified error-free transformations with volatile modifiers
// - Compatible API with classic dd (high(), low() accessors)
//
// Features ported from classic dd via floatcascade base class:
// - ✓ Full to_string() with formatting support (via floatcascade)
// - ✓ Robust parse() for decimal strings (via floatcascade)
//
// TODO: Port remaining features from classic dd:
// - Advanced mathematical functions (sqrt, exp, log, trig)
// - Optimized special cases
class dd_cascade {
private:
    floatcascade<2> cascade;

public:
    static constexpr unsigned nbits = 128;
    static constexpr unsigned es = 11;
    static constexpr unsigned fbits = 106; // number of fraction digits
    // exponent characteristics are the same as native double precision floating-point
    static constexpr int      EXP_BIAS = ((1 << (es - 1u)) - 1l);
    static constexpr int      MAX_EXP = (es == 1) ? 1 : ((1 << es) - EXP_BIAS - 1);
    static constexpr int      MIN_EXP_NORMAL = 1 - EXP_BIAS;
    static constexpr int      MIN_EXP_SUBNORMAL = 1 - EXP_BIAS - int(fbits); // the scale of smallest ULP

    // this is debug infrastructure: TODO: remove when decimal conversion is solved reliably
	static constexpr bool bTraceDecimalConversion = false;
	static constexpr bool bTraceDecimalRounding   = false;

    // Constructors

    /// trivial constructor
    dd_cascade() = default;

    dd_cascade(const dd_cascade&) = default;
    dd_cascade(dd_cascade&&) = default;

    // decorated constructors
    explicit constexpr dd_cascade(const floatcascade<2>& fc) : cascade(fc) {}

    // converting constructors
    dd_cascade(const std::string& stringRep) : cascade{} { assign(stringRep); }

    // specific value constructor
    constexpr dd_cascade(const SpecificValue code) noexcept : cascade{} {
        switch (code) {
        case SpecificValue::maxpos:
            maxpos();
            break;
        case SpecificValue::minpos:
            minpos();
            break;
        case SpecificValue::zero:
        default:
            zero();
            break;
        case SpecificValue::minneg:
            minneg();
            break;
        case SpecificValue::maxneg:
            maxneg();
            break;
        case SpecificValue::infpos:
            setinf(false);
            break;
        case SpecificValue::infneg:
            setinf(true);
            break;
        case SpecificValue::nar: // approximation as dds don't have a NaR
        case SpecificValue::qnan:
            setnan(NAN_TYPE_QUIET);
            break;
        case SpecificValue::snan:
            setnan(NAN_TYPE_SIGNALLING);
            break;
        }
    }

    // raw limb constructor: no argument checking, arguments need to be properly aligned
    constexpr dd_cascade(float h)                noexcept : cascade{} { cascade[0] = h; }
    constexpr dd_cascade(double h)               noexcept : cascade{} { cascade[0] = h; }
    constexpr dd_cascade(double h, double l)     noexcept : cascade{} { cascade[0] = h; cascade[1] = l; }

    // initializers for native types
    constexpr dd_cascade(signed char iv)         noexcept : cascade{} { cascade[0] = static_cast<double>(iv); }
    constexpr dd_cascade(short iv)               noexcept : cascade{} { cascade[0] = static_cast<double>(iv); }
    constexpr dd_cascade(int iv)                 noexcept : cascade{} { cascade[0] = static_cast<double>(iv); }
    constexpr dd_cascade(long iv)                noexcept : cascade{} { cascade[0] = static_cast<double>(iv); }
    constexpr dd_cascade(long long iv)           noexcept : cascade{} { cascade[0] = static_cast<double>(iv); }
    constexpr dd_cascade(char iv)                noexcept : cascade{} { cascade[0] = static_cast<double>(iv); }
    constexpr dd_cascade(unsigned short iv)      noexcept : cascade{} { cascade[0] = static_cast<double>(iv); }
    constexpr dd_cascade(unsigned int iv)        noexcept : cascade{} { cascade[0] = static_cast<double>(iv); }
    constexpr dd_cascade(unsigned long iv)       noexcept : cascade{} { cascade[0] = static_cast<double>(iv); }
    constexpr dd_cascade(unsigned long long iv)  noexcept : cascade{} { cascade[0] = static_cast<double>(iv); }

    // assignment operators for native types
    constexpr dd_cascade& operator=(signed char rhs)        noexcept { return convert_signed(rhs); }
    constexpr dd_cascade& operator=(short rhs)              noexcept { return convert_signed(rhs); }
    constexpr dd_cascade& operator=(int rhs)                noexcept { return convert_signed(rhs); }
    constexpr dd_cascade& operator=(long rhs)               noexcept { return convert_signed(rhs); }
    constexpr dd_cascade& operator=(long long rhs)          noexcept { return convert_signed(rhs); }
    constexpr dd_cascade& operator=(unsigned char rhs)      noexcept { return convert_unsigned(rhs); }
    constexpr dd_cascade& operator=(unsigned short rhs)     noexcept { return convert_unsigned(rhs); }
    constexpr dd_cascade& operator=(unsigned int rhs)       noexcept { return convert_unsigned(rhs); }
    constexpr dd_cascade& operator=(unsigned long rhs)      noexcept { return convert_unsigned(rhs); }
    constexpr dd_cascade& operator=(unsigned long long rhs) noexcept { return convert_unsigned(rhs); }
    constexpr dd_cascade& operator=(float rhs)              noexcept { return convert_ieee754(rhs); }
    constexpr dd_cascade& operator=(double rhs)             noexcept { return convert_ieee754(rhs); }

    // conversion operators
    explicit operator int()                   const noexcept { return convert_to_signed<int>(); }
    explicit operator long()                  const noexcept { return convert_to_signed<long>(); }
    explicit operator long long()             const noexcept { return convert_to_signed<long long>(); }
    explicit operator unsigned int()          const noexcept { return convert_to_unsigned<unsigned int>(); }
    explicit operator unsigned long()         const noexcept { return convert_to_unsigned<unsigned long>(); }
    explicit operator unsigned long long()    const noexcept { return convert_to_unsigned<unsigned long long>(); }
    explicit operator float()                 const noexcept { return convert_to_ieee754<float>(); }
    explicit operator double()                const noexcept { return convert_to_ieee754<double>(); }

    dd_cascade& operator=(const dd_cascade&) = default;
    dd_cascade& operator=(dd_cascade&&) = default;

    // Assignment from floatcascade
    dd_cascade& operator=(const floatcascade<2>& fc) {
        cascade = fc;
        return *this;
    }

    // Extract floatcascade
    const floatcascade<2>& get_cascade() const { return cascade; }
    operator floatcascade<2>() const { return cascade; }

    // Classic dd API compatibility: high() and low() accessors
    double high() const { return cascade[0]; }
    double low() const { return cascade[1]; }
    double& high() { return cascade[0]; }
    double& low() { return cascade[1]; }

    // Arithmetic operations

	constexpr dd_cascade operator-() const noexcept {
		floatcascade<2> neg;
		neg[0] = -cascade[0];
		neg[1] = -cascade[1];
		return dd_cascade(neg);
	}

    // Compound assignment operators
    dd_cascade& operator+=(const dd_cascade& rhs) noexcept {
		auto result = expansion_ops::add_cascades(cascade, rhs.cascade);  // 4 components
		// Compress to 2 components using proven QD algorithm
		cascade = expansion_ops::compress_4to2(result);
        return *this;
    }

    dd_cascade& operator-=(const dd_cascade& rhs) noexcept {
		floatcascade<2> neg_rhs;
		neg_rhs[0] = -rhs.cascade[0];
		neg_rhs[1] = -rhs.cascade[1];

		auto result = expansion_ops::add_cascades(cascade, neg_rhs);  // 4 components
		// Compress to 2 components using proven QD algorithm
		cascade = expansion_ops::compress_4to2(result);
		return *this;
    }

    dd_cascade& operator*=(const dd_cascade& rhs) noexcept {
		*this = expansion_ops::multiply_cascades(cascade, rhs.cascade);
        return *this;
    }

    dd_cascade& operator/=(const dd_cascade& rhs) noexcept {
		if (isnan())
			return *this;
		if (rhs.isnan())
			return *this = rhs;
		if (rhs.iszero()) {
			if (iszero()) {
				*this = dd_cascade(SpecificValue::qnan);
			} else {
				*this = dd_cascade(sign() == rhs.sign() ? SpecificValue::infpos : SpecificValue::infneg);
			}
			return *this;
		}

		// Newton-Raphson division: compute reciprocal then multiply
		// x / y ~ x * (1/y) where 1/y is computed iteratively

		// Initial approximation q0 = a/b using highest component
		double q0 = cascade[0] / rhs.cascade[0];

		// Compute residual: *this - q0 * other
		dd_cascade q0_times_other = q0 * rhs;
		dd_cascade residual       = *this - q0_times_other;

		// Refine: q1 = q0 + residual/other
		double q1 = residual.cascade[0] / rhs.cascade[0];

		// Combine quotients
		floatcascade<2> result_cascade;
		result_cascade[0] = q0;
		result_cascade[1] = q1;

		*this = expansion_ops::renormalize(result_cascade);
        return *this;
    }

    // modifiers
    constexpr void clear()                                         noexcept { cascade.clear(); }
    constexpr void setzero()                                       noexcept { cascade.clear(); }
    constexpr void setinf(bool sign = true)                        noexcept { cascade.clear(); cascade[0] = (sign ? -INFINITY : INFINITY); }
    constexpr void setnan(int NaNType = NAN_TYPE_SIGNALLING)       noexcept { cascade.clear(); cascade[0] = (NaNType == NAN_TYPE_SIGNALLING ? std::numeric_limits<double>::signaling_NaN() : std::numeric_limits<double>::quiet_NaN()); }
    constexpr void setsign(bool sign = true)                       noexcept {
        if (sign && cascade[0] > 0.0) {
            cascade[0] = -cascade[0];
            cascade[1] = -cascade[1];
        }
    }
    constexpr void set(double high, double low)                    noexcept { cascade[0] = high; cascade[1] = low; }
	constexpr void setbit(unsigned index, bool b = true) noexcept {
		if (index < 64) {  // set bit in lower limb
			sw::universal::setbit(cascade[1], index, b);
		} else if (index < 128) {  // set bit in upper limb
			sw::universal::setbit(cascade[0], index - 64, b);
		} else {
			// NOP if index out of bounds
		}
	}
	constexpr void setbits(uint64_t value) noexcept {
		cascade[0] = static_cast<double>(value);
		cascade[1] = 0.0;
	}

    // argument is not protected for speed
    double operator[](int index) const { return cascade[index]; }
    double& operator[](int index) { return cascade[index]; }

    // create specific number system values of interest
    constexpr dd_cascade& maxpos() noexcept {
        cascade[0] = 1.7976931348623157e+308;
        cascade[1] = 9.9792015476735972e+291;
        return *this;
    }
    constexpr dd_cascade& minpos() noexcept {
        cascade[0] = std::numeric_limits<double>::min();
        cascade[1] = 0.0;
        return *this;
    }
    constexpr dd_cascade& zero() noexcept {
        // the zero value
        clear();
        return *this;
    }
    constexpr dd_cascade& minneg() noexcept {
        cascade[0] = -std::numeric_limits<double>::min();
        cascade[1] = 0.0;
        return *this;
    }
    constexpr dd_cascade& maxneg() noexcept {
        cascade[0] = -1.7976931348623157e+308;
        cascade[1] = -9.9792015476735972e+291;
        return *this;
    }

    dd_cascade& assign(const std::string& txt) {
        dd_cascade v;
        if (parse(txt, v)) *this = v;
        return *this; // Is this what we want? when the string is not valid, keep the current value?
    }

    // Decimal conversion - delegates to floatcascade base class
    std::string to_string(
        std::streamsize precision = 7,
        std::streamsize width = 15,
        bool fixed = false,
        bool scientific = true,
        bool internal = false,
        bool left = false,
        bool showpos = false,
        bool uppercase = false,
        char fill = ' '
    ) const {
        return cascade.to_string(precision, width, fixed, scientific, internal, left, showpos, uppercase, fill);
    }

    // selectors
    constexpr bool iszero()   const noexcept { return cascade.iszero(); }
    constexpr bool isone()    const noexcept { return cascade.isone(); }
    constexpr bool ispos()    const noexcept { return cascade.ispos(); }
    constexpr bool isneg()    const noexcept { return cascade.isneg(); }
    BIT_CAST_CONSTEXPR bool isnan(int NaNType = NAN_TYPE_EITHER)  const noexcept {
        bool negative = isneg();
        int nan_type;
        bool isNaN = checkNaN(cascade[0], nan_type);
        bool isNegNaN = isNaN && negative;
        bool isPosNaN = isNaN && !negative;
        return (NaNType == NAN_TYPE_EITHER ? (isNegNaN || isPosNaN) :
            (NaNType == NAN_TYPE_SIGNALLING ? isNegNaN :
                (NaNType == NAN_TYPE_QUIET ? isPosNaN : false)));
    }
    BIT_CAST_CONSTEXPR bool isinf(int InfType = INF_TYPE_EITHER)  const noexcept {
        bool negative = isneg();
        int inf_type;
        bool isInf = checkInf(cascade[0], inf_type);
        bool isNegInf = isInf && negative;
        bool isPosInf = isInf && !negative;
        return (InfType == INF_TYPE_EITHER ? (isNegInf || isPosInf) :
            (InfType == INF_TYPE_NEGATIVE ? isNegInf :
                (InfType == INF_TYPE_POSITIVE ? isPosInf : false)));
    }
    // normal, subnormal or zero, but not infinite or NaN:
    BIT_CAST_CONSTEXPR bool isfinite() const noexcept {
        return (!isnan() && !isinf());
    }

    constexpr bool sign()     const noexcept { return cascade.sign(); }
    constexpr int  scale()    const noexcept { return cascade.scale(); }
	constexpr int  exponent() const noexcept { return cascade.scale(); }  // alias for scale()

    	// convert to string containing digits number of digits
	std::string to_string(std::streamsize precision = 7, std::streamsize width = 15, bool fixed = false,
	                      bool scientific = true, bool internal = false, bool left = false, bool showpos = false,
	                      bool uppercase = false, char fill = ' ') const {
		std::string s;
		bool        negative = sign() ? true : false;
		int         e{0};
		if (fixed && scientific)
			fixed = false;  // scientific format takes precedence
		if (isnan()) {
			s        = uppercase ? "NAN" : "nan";
			negative = false;
		} else {
			if (negative) {
				s += '-';
			} else {
				if (showpos)
					s += '+';
			}

			if (isinf()) {
				s += uppercase ? "INF" : "inf";
			} else if (iszero()) {
				s += '0';
				if (precision > 0) {
					s += '.';
					s.append(static_cast<unsigned int>(precision), '0');
				}
			} else {
				int powerOfTenScale = static_cast<int>(std::log10(std::fabs(cascade[0])));
				int integerDigits   = (fixed ? (powerOfTenScale + 1) : 1);
				int nrDigits        = integerDigits + static_cast<int>(precision);

				int nrDigitsForFixedFormat = nrDigits;
				if (fixed)
					nrDigitsForFixedFormat =
					    std::max(60, nrDigits);  // can be much longer than the max accuracy for double-double

				if constexpr (bTraceDecimalConversion) {
					std::cout << "powerOfTenScale  : " << powerOfTenScale << '\n';
					std::cout << "integerDigits    : " << integerDigits << '\n';
					std::cout << "nrDigits         : " << nrDigits << '\n';
					std::cout << "nrDigitsForFixedFormat  : " << nrDigitsForFixedFormat << '\n';
				}


				// a number in the range of [0.5, 1.0) to be printed with zero precision
				// must be rounded up to 1 to print correctly
				if (fixed && (precision == 0) && (std::abs(cascade[0]) < 1.0)) {
					s += (std::abs(cascade[0]) >= 0.5) ? '1' : '0';
					return s;
				}

				if (fixed && nrDigits <= 0) {
					// process values that are near zero
					s += '0';
					if (precision > 0) {
						s += '.';
						s.append(static_cast<unsigned int>(precision), '0');
					}
				} else {
					std::vector<char> t;

					if (fixed) {
						t.resize(static_cast<size_t>(nrDigitsForFixedFormat + 1));
						to_digits(t, e, nrDigitsForFixedFormat);
					} else {
						t.resize(static_cast<size_t>(nrDigits + 1));
						to_digits(t, e, nrDigits);
					}

					if (fixed) {
						// round the decimal string
						round_string(t, nrDigits + 1, &integerDigits);

						if (integerDigits > 0) {
							int i;
							for (i = 0; i < integerDigits; ++i)
								s += t[static_cast<unsigned>(i)];
							if (precision > 0) {
								s += '.';
								for (int j = 0; j < precision; ++j, ++i)
									s += t[static_cast<unsigned>(i)];
							}
						} else {
							s += "0.";
							if (integerDigits < 0)
								s.append(static_cast<size_t>(-integerDigits), '0');
							for (int i = 0; i < nrDigits; ++i)
								s += t[static_cast<unsigned>(i)];
						}
					} else {
						s += t[0ull];
						if (precision > 0)
							s += '.';

						for (int i = 1; i <= precision; ++i)
							s += t[static_cast<unsigned>(i)];
					}
				}
			}

			// TBD: this is seriously broken and needs a redesign
			//
			// fix for improper offset with large values and small values
			// without this trap, output of values of the for 10^j - 1 fail for j > 28
			// and are output with the point in the wrong place, leading to a significant error
			if (fixed && (precision > 0)) {
				// make sure that the value isn't dramatically larger
				double from_string = atof(s.c_str());

				// if this ratio is large, then we've got problems
				if (std::fabs(from_string / cascade[0]) > 3.0) {
					// loop on the string, find the point, move it up one
					// don't act on the first character
					for (std::string::size_type i = 1; i < s.length(); ++i) {
						if (s[i] == '.') {
							s[i]     = s[i - 1];
							s[i - 1] = '.';  // this will destroy the leading 0 when s[i==1] == '.';
							break;
						}
					}
					// BUG: the loop above, in particular s[i-1] = '.', destroys the leading 0
					// in the fixed point representation if the point is located at i = 1;
					// it also breaks the precision request as it adds a new digit to the fixed representation

					from_string = atof(s.c_str());
					// if this ratio is large, then the string has not been fixed
					if (std::fabs(from_string / cascade[0]) > 3.0) {
						std::cerr << "re-rounding unsuccessful in fixed point fix\n";
					}
				}
			}

			if (!fixed && !isinf()) {
				// construct the exponent
				s += uppercase ? 'E' : 'e';
				append_exponent(s, e);
			}
		}

		// process any fill
		size_t strLength = s.length();
		if (strLength < static_cast<size_t>(width)) {
			size_t nrCharsToFill = (width - strLength);
			if (internal) {
				if (negative)
					s.insert(static_cast<std::string::size_type>(1), nrCharsToFill, fill);
				else
					s.insert(static_cast<std::string::size_type>(0), nrCharsToFill, fill);
			} else if (left) {
				s.append(nrCharsToFill, fill);
			} else {
				s.insert(static_cast<std::string::size_type>(0), nrCharsToFill, fill);
			}
		}

		return s;
	}

protected:
    // HELPER methods

    constexpr dd_cascade& convert_signed(int64_t v) noexcept {
        cascade.set(static_cast<double>(v));
        return *this;
    }

    constexpr dd_cascade& convert_unsigned(uint64_t v) noexcept {
        cascade.set(static_cast<double>(v));
        return *this;
    }

    // no need to SFINAE this as it is an internal method that we ONLY call when we know the argument type is a native float
    constexpr dd_cascade& convert_ieee754(float v) noexcept {
        cascade.set(static_cast<double>(v));
        return *this;
    }
    constexpr dd_cascade& convert_ieee754(double v) noexcept {
        cascade.set(static_cast<double>(v));
        return *this;
    }
#if LONG_DOUBLE_SUPPORT
    dd_cascade& convert_ieee754(long double v) {
        volatile long double truncated = static_cast<long double>(double(v));
        volatile double remainder = static_cast<double>(v - truncated);
        cascade[0] = static_cast<double>(truncated);
        cascade[1] = remainder;
        return *this;
    }
#endif

    // convert to native unsigned integer, use C++ conversion rules to cast down to float and double
    template<typename Unsigned>
    Unsigned convert_to_unsigned() const noexcept {
        int64_t h = static_cast<int64_t>(cascade[0]);
        int64_t l = static_cast<int64_t>(cascade[1]);
        return Unsigned(h + l);
    }

    // convert to native unsigned integer, use C++ conversion rules to cast down to float and double
    template<typename Signed>
    Signed convert_to_signed() const noexcept {
        int64_t h = static_cast<int64_t>(cascade[0]);
        int64_t l = static_cast<int64_t>(cascade[1]);
        return Signed(h + l);
    }

    // convert to native floating-point, use C++ conversion rules to cast down to float and double
    template<typename Real>
    Real convert_to_ieee754() const noexcept {
        return Real(cascade.to_double());
    }

<<<<<<< HEAD
    // Stream output - uses floatcascade-based to_string with proper formatting
    friend std::ostream& operator<<(std::ostream& ostr, const dd_cascade& v) {
        std::ios_base::fmtflags fmt = ostr.flags();
        std::streamsize precision = ostr.precision();
        std::streamsize width = ostr.width();
        char fillChar = ostr.fill();
        bool showpos = fmt & std::ios_base::showpos;
        bool uppercase = fmt & std::ios_base::uppercase;
        bool fixed = fmt & std::ios_base::fixed;
        bool scientific = fmt & std::ios_base::scientific;
        bool internal = fmt & std::ios_base::internal;
        bool left = fmt & std::ios_base::left;
        return ostr << v.to_string(precision, width, fixed, scientific, internal, left, showpos, uppercase, fillChar);
    }
=======
	// precondition: string s must be all digits
	void round_string(std::vector<char>& s, int precision, int* decimalPoint) const {
		if constexpr (bTraceDecimalRounding) {
			std::string str(s.begin(), s.end());
			std::cout << "string       : " << str << '\n';
			std::cout << "precision    : " << precision << '\n';
			std::cout << "decimalPoint : " << *decimalPoint << '\n';
		}

		int nrDigits = precision;
		// round decimal string and propagate carry
		int lastDigit = nrDigits - 1;
		if (s[static_cast<unsigned>(lastDigit)] >= '5') {
			if constexpr (bTraceDecimalRounding)
				std::cout << "need to round\n";
			int i = nrDigits - 2;
			s[static_cast<unsigned>(i)]++;
			while (i > 0 && s[static_cast<unsigned>(i)] > '9') {
				s[static_cast<unsigned>(i)] -= 10;
				s[static_cast<unsigned>(--i)]++;
			}
		}

		// if first digit is 10, shift everything.
		if (s[0] > '9') {
			if constexpr (bTraceDecimalRounding)
				std::cout << "shift right to handle overflow\n";
			for (int i = precision; i >= 2; --i)
				s[static_cast<unsigned>(i)] = s[static_cast<unsigned>(i - 1)];
			s[0u] = '1';
			s[1u] = '0';

			(*decimalPoint)++;  // increment decimal point
			++precision;
		}
	}

	void append_exponent(std::string& str, int e) const {
		str += (e < 0 ? '-' : '+');
		e = std::abs(e);
		int k;
		if (e >= 100) {
			k = (e / 100);
			str += static_cast<char>('0' + k);
			e -= 100 * k;
		}

		k = (e / 10);
		str += static_cast<char>('0' + k);
		e -= 10 * k;

		str += static_cast<char>('0' + e);
	}

    /// <summary>
	/// to_digits generates the decimal digits representing
	/// </summary>
	/// <param name="s"></param>
	/// <param name="exponent"></param>
	/// <param name="precision"></param>
	// void to_digits(char* s, int& exponent, int precision) const {
	void to_digits(std::vector<char>& s, int& exponent, int precision) const {
		constexpr dd_cascade _one(1.0), _ten(10.0);
		constexpr double     _log2(0.301029995663981);

		if (iszero()) {
			exponent = 0;
			for (int i = 0; i < precision; ++i)
				s[static_cast<unsigned>(i)] = '0';
			return;
		}

		// First determine the (approximate) exponent.
		// std::frexp(*this, &e);   // e is appropriate for 0.5 <= x < 1
		int e;
		(void) std::frexp(cascade[0], &e);            // Only need exponent, not mantissa
		--e;                                 // adjust e as frexp gives a binary e that is 1 too big
		e    = static_cast<int>(_log2 * e);  // estimate the power of ten exponent
		dd_cascade r = abs(*this);
		if (e < 0) {
			if (e < -300) {
				r = dd_cascade(std::ldexp(r.high(), 53), std::ldexp(r.low(), 53));
				r *= pown(_ten, -e);
				r = dd_cascade(std::ldexp(r.high(), -53), std::ldexp(r.low(), -53));
			} else {
				r *= pown(_ten, -e);
			}
		} else {
			if (e > 0) {
				if (e > 300) {
					r = dd_cascade(std::ldexp(r.high(), -53), std::ldexp(r.low(), -53));
					r /= pown(_ten, e);
					r = dd_cascade(std::ldexp(r.high(), 53), std::ldexp(r.low(), 53));
				} else {
					r /= pown(_ten, e);
				}
			}
		}

		// Fix exponent if we have gone too far
		if (r >= _ten) {
			r /= _ten;
			++e;
		} else {
			if (r < 1.0) {
				r *= _ten;
				--e;
			}
		}

		if ((r >= _ten) || (r < _one)) {
			std::cerr << "to_digits() failed to compute exponent\n";
			return;
		}

		// at this point the value is normalized to a decimal value between (0, 10)
		// generate the digits
		int nrDigits = precision + 1;
		for (int i = 0; i < nrDigits; ++i) {
			int mostSignificantDigit = static_cast<int>(r[0]);
			r -= mostSignificantDigit;
			r *= 10.0;

			s[static_cast<unsigned>(i)] = static_cast<char>(mostSignificantDigit + '0');
			if constexpr (bTraceDecimalConversion) {
				std::string str(s.begin(), s.end());
				std::cout << "to_digits  digit[" << i << "] : " << str << '\n';
			}
		}

		// Fix out of range digits
		for (int i = nrDigits - 1; i > 0; --i) {
			if (s[static_cast<unsigned>(i)] < '0') {
				s[static_cast<unsigned>(i - 1)]--;
				s[static_cast<unsigned>(i)] += 10;
			} else {
				if (s[static_cast<unsigned>(i)] > '9') {
					s[static_cast<unsigned>(i - 1)]++;
					s[static_cast<unsigned>(i)] -= 10;
				}
			}
		}

		if (s[0] <= '0') {
			std::cerr << "to_digits() non-positive leading digit\n";
			return;
		}

		// Round and propagate carry
		int lastDigit = nrDigits - 1;
		if (s[static_cast<unsigned>(lastDigit)] >= '5') {
			int i = nrDigits - 2;
			s[static_cast<unsigned>(i)]++;
			while (i > 0 && s[static_cast<unsigned>(i)] > '9') {
				s[static_cast<unsigned>(i)] -= 10;
				s[static_cast<unsigned>(--i)]++;
			}
		}

		// If first digit is 10, shift left and increment exponent
		if (s[0] > '9') {
			++e;
			for (int i = precision; i >= 2; --i) {
				s[static_cast<unsigned>(i)] = s[static_cast<unsigned>(i - 1)];
			}
			s[0] = '1';
			s[1] = '0';
		}

		s[static_cast<unsigned>(precision)] = 0;  // termination null
		exponent                            = e;
	}
>>>>>>> 24b925cc
};

////////////////////////  precomputed constants of note  /////////////////////////////////

constexpr int ddc_max_precision = 106;  // in bits

// simple constants
constexpr dd_cascade ddc_third(0.33333333333333331, 1.8503717077085941e-17);

constexpr double     ddc_eps            = 4.93038065763132e-32;     // 2^-104
constexpr double     ddc_min_normalized = 2.0041683600089728e-292;  // = 2^(-1022 + 53)
constexpr dd_cascade ddc_max(1.79769313486231570815e+308, 9.97920154767359795037e+291);
constexpr dd_cascade ddc_safe_max(1.7976931080746007281e+308, 9.97920154767359795037e+291);

// precomputed double-double constants courtesy of Universal constants generator
// Author: Theodore Omtzigt
constexpr dd_cascade ddc_one(1.0, 0.0);

//////////////////////////////////////////////////////////////////////////////////////////////////////
// dd_cascade - dd_cascade binary arithmetic operators

inline dd_cascade operator+(const dd_cascade& lhs, const dd_cascade& rhs) {
	dd_cascade sum = lhs;
	sum += rhs;
	return sum;
}

inline dd_cascade operator-(const dd_cascade& lhs, const dd_cascade& rhs) {
	dd_cascade diff = lhs;
	diff -= rhs;
	return diff;
}

inline dd_cascade operator*(const dd_cascade& lhs, const dd_cascade& rhs) {
	dd_cascade mul = lhs;
	mul *= rhs;
	return mul;
}

inline dd_cascade operator/(const dd_cascade& lhs, const dd_cascade& rhs) {
	dd_cascade div = lhs;
	div /= rhs;
	return div;
}

// dd_cascade-double mixed operations
inline dd_cascade operator+(const dd_cascade& lhs, double rhs) { return operator+(lhs, dd_cascade(rhs)); }
inline dd_cascade operator-(const dd_cascade& lhs, double rhs) { return operator-(lhs, dd_cascade(rhs)); }
inline dd_cascade operator*(const dd_cascade& lhs, double rhs) { return operator*(lhs, dd_cascade(rhs)); }
inline dd_cascade operator/(const dd_cascade& lhs, double rhs) { return operator/(lhs, dd_cascade(rhs)); }

// double-dd_cascade mixed operations
inline dd_cascade operator+(double lhs, const dd_cascade& rhs) { return operator+(dd_cascade(lhs), rhs); }
inline dd_cascade operator-(double lhs, const dd_cascade& rhs) { return operator-(dd_cascade(lhs), rhs); }
inline dd_cascade operator*(double lhs, const dd_cascade& rhs) { return operator*(dd_cascade(lhs), rhs); }
inline dd_cascade operator/(double lhs, const dd_cascade& rhs) { return operator/(dd_cascade(lhs), rhs); }

// Comparison operators
inline bool operator==(const dd_cascade& lhs, const dd_cascade& rhs) { return lhs[0] == rhs[0] && lhs[1] == rhs[1]; }
inline bool operator!=(const dd_cascade& lhs, const dd_cascade& rhs) { return !(lhs == rhs); }
inline bool operator< (const dd_cascade& lhs, const dd_cascade& rhs) { 
    if (lhs[0] < rhs[0]) return true;
    if (lhs[0] > rhs[0]) return false;
    return lhs[1] < rhs[1];
}
inline bool operator> (const dd_cascade& lhs, const dd_cascade& rhs) { 
    if (lhs[0] > rhs[0]) return true;
	if (lhs[0] < rhs[0]) return false;
	return lhs[1] > rhs[1];
}
inline bool operator<=(const dd_cascade& lhs, const dd_cascade& rhs) { return !(rhs > lhs); }
inline bool operator>=(const dd_cascade& lhs, const dd_cascade& rhs) { return !(lhs < rhs); }

// Comparison with double
inline bool operator==(const dd_cascade& lhs, double rhs) { return lhs == dd_cascade(rhs); }
inline bool operator!=(const dd_cascade& lhs, double rhs) { return lhs != dd_cascade(rhs); }
inline bool operator< (const dd_cascade& lhs, double rhs) { return lhs < dd_cascade(rhs); }
inline bool operator> (const dd_cascade& lhs, double rhs) { return lhs > dd_cascade(rhs); }
inline bool operator<=(const dd_cascade& lhs, double rhs) { return lhs <= dd_cascade(rhs); }
inline bool operator>=(const dd_cascade& lhs, double rhs) { return lhs >= dd_cascade(rhs); }

inline bool operator==(double lhs, const dd_cascade& rhs) { return dd_cascade(lhs) == rhs; }
inline bool operator!=(double lhs, const dd_cascade& rhs) { return dd_cascade(lhs) != rhs; }
inline bool operator< (double lhs, const dd_cascade& rhs) { return dd_cascade(lhs) < rhs; }
inline bool operator> (double lhs, const dd_cascade& rhs) { return dd_cascade(lhs) > rhs; }
inline bool operator<=(double lhs, const dd_cascade& rhs) { return dd_cascade(lhs) <= rhs; }
inline bool operator>=(double lhs, const dd_cascade& rhs) { return dd_cascade(lhs) >= rhs; }

// standard attribute function overloads

inline bool signbit(const dd_cascade& a) {
	return std::signbit(a[0]);
}

////////////////////////    math functions   /////////////////////////////////

inline dd_cascade ulp(const dd_cascade& a) {
	double hi{a.high()};
	double lo{a.low()};
	double nlo;
	if (lo == 0.0) {
		nlo                = std::numeric_limits<double>::epsilon() / 2.0;
		int binaryExponent = scale(hi) - 53;
		nlo /= std::pow(2.0, -binaryExponent);
	} else {
		nlo = (hi < 0.0 ? std::nextafter(lo, -INFINITY) : std::nextafter(lo, +INFINITY));
	}
	dd_cascade n(hi, nlo);

	return n - a;
}

inline dd_cascade abs(const dd_cascade& a) {
	double hi = a.high();
	double lo = a.low();
	if (hi < 0) {  // flip the pair with respect to 0
		hi = -hi;
		lo = -lo;
	}
	return dd_cascade(hi, lo);
}

// Round to Nearest integer
inline dd_cascade nint(const dd_cascade& a) {
	double hi = nint(a.high());
	double lo;

	if (hi == a.high()) {
		/* High word is an integer already.  Round the low word.*/
		lo = nint(a.low());

		/* Renormalize. This is needed if x[0] = some integer, x[1] = 1/2.*/
		hi = quick_two_sum(hi, lo, lo);
	} else {
		/* High word is not an integer. */
		lo = 0.0;
		if (std::abs(hi - a.high()) == 0.5 && a.low() < 0.0) {
			/* There is a tie in the high word, consult the low word
			   to break the tie. */
			hi -= 1.0; /* NOTE: This does not cause INEXACT. */
		}
	}

	return dd_cascade(hi, lo);
}

// double plus double yielding a double-double
inline dd_cascade add(double a, double b) {
	if (std::isnan(a) || std::isnan(b))
		return dd_cascade(SpecificValue::snan);
	double s, e;
	s = two_sum(a, b, e);
	return dd_cascade(s, e);
}

// double minus double yielding a double-double
inline dd_cascade sub(double a, double b) {
	if (std::isnan(a) || std::isnan(b))
		return dd_cascade(SpecificValue::snan);
	double s, e;
	s = two_sum(a, -b, e);
	return dd_cascade(s, e);
}

// double times double yielding a double-double
inline dd_cascade mul(double a, double b) {
	if (std::isnan(a) || std::isnan(b))
		return dd_cascade(SpecificValue::snan);
	double p, e;
	p = two_prod(a, b, e);
	return dd_cascade(p, e);
}

// double divide by double yielding a double-double
inline dd_cascade div(double a, double b) {
	if (std::isnan(a) || std::isnan(b))
		return dd_cascade(SpecificValue::snan);

	if (b == 0.0)
		return (sign(a) ? dd_cascade(SpecificValue::infneg) : dd_cascade(SpecificValue::infpos));

	double q1 = a / b;  // initial approximation

	// Compute residual: a - q1 * b
	volatile double p2;
	double          p1 = two_prod(q1, b, p2);
	volatile double e;
	double          s = two_diff(a, p1, e);
	e -= p2;

	// get next approximation
	double q2 = (s + e) / b;

	//	normalize
	s = quick_two_sum(q1, q2, e);
	return dd_cascade(s, e);
}

// double-double * double, where double is a power of 2
inline dd_cascade mul_pwr2(const dd_cascade& a, double b) {
	return dd_cascade(a.high() * b, a.low() * b);
}

/////////////////////////////////////////////////////////////////////////////
// quad-double operators

// quad-double + double-double
inline void qd_add(double const a[4], const dd_cascade& b, double s[4]) {
	double t[5];
	s[0] = two_sum(a[0], b.high(), t[0]);  //	s0 - O( 1 ); t0 - O( e )
	s[1] = two_sum(a[1], b.low(), t[1]);   //	s1 - O( e ); t1 - O( e^2 )

	s[1] = two_sum(s[1], t[0], t[0]);  //	s1 - O( e ); t0 - O( e^2 )

	s[2] = a[2];                  //	s2 - O( e^2 )
	three_sum(s[2], t[0], t[1]);  //	s2 - O( e^2 ); t0 - O( e^3 ); t1 = O( e^4 )

	s[3] = two_sum(a[3], t[0], t[0]);  //	s3 - O( e^3 ); t0 - O( e^4 )
	t[0] += t[1];                      //	fl( t0 + t1 ) - accuracy less important

	renorm(s[0], s[1], s[2], s[3], t[0]);
}

// quad-double = double-double * double-double
inline void qd_mul(const dd_cascade& a, const dd_cascade& b, double p[4]) {
	double p4, p5, p6, p7;

	//	powers of e - 0, 1, 1, 1, 2, 2, 2, 3
	p[0] = two_prod(a.high(), b.high(), p[1]);
	if (std::isfinite(p[0])) {
		p[2] = two_prod(a.high(), b.low(), p4);
		p[3] = two_prod(a.low(), b.high(), p5);
		p6   = two_prod(a.low(), b.low(), p7);

		//	powers of e - 0, 1, 2, 3, 2, 2, 2, 3
		three_sum(p[1], p[2], p[3]);

		//	powers of e - 0, 1, 2, 3, 2, 3, 4, 3
		three_sum(p4, p5, p6);

		//	powers of e - 0, 1, 2, 3, 3, 3, 4, 3
		p[2] = two_sum(p[2], p4, p4);

		//	powers of e - 0, 1, 2, 3, 4, 5, 4, 3
		three_sum(p[3], p4, p5);

		//	powers of e - 0, 1, 2, 3, 4, 5, 4, 4
		p[3] = two_sum(p[3], p7, p7);

		p4 += (p6 + p7);

		renorm(p[0], p[1], p[2], p[3], p4);
	} else {
		p[1] = p[2] = p[3] = 0.0;
	}
}

inline dd_cascade fma(const dd_cascade& a, const dd_cascade& b, const dd_cascade& c) {
	double p[4];
	qd_mul(a, b, p);
	qd_add(p, c, p);
	p[0] = two_sum(p[0], p[1] + p[2] + p[3], p[1]);
	return dd_cascade(p[0], p[1]);
}

inline dd_cascade sqr(const dd_cascade& a) {
	if (a.isnan())
		return a;

	double p2, p1 = two_sqr(a.high(), p2);
	p2 += 2.0 * a.high() * a.low();
	p2 += a.low() * a.low();

	double s2{0}, s1 = quick_two_sum(p1, p2, s2);
	return dd_cascade(s1, s2);
}

inline dd_cascade reciprocal(const dd_cascade& a) {
	if (a.iszero())
		return dd_cascade(SpecificValue::infpos);

	if (a.isinf())
		return dd_cascade(0.0);

	double q1 = 1.0 / a.high(); /* approximate quotient */
	if (std::isfinite(q1)) {
		dd_cascade r = fma(-q1, a, 1.0);

		double q2 = r.high() / a.high();
		r         = fma(-q2, a, r);

		double q3 = r.high() / a.high();
		three_sum(q1, q2, q3);
		return dd_cascade(q1, q2);
	} else {
		return dd_cascade(q1, 0.0);
	}
}

/////////////////////////////////////////////////////////////////////////////
//	power functions

inline dd_cascade pown(const dd_cascade& a, int n) {
	if (a.isnan())
		return a;

	int        N = (n < 0) ? -n : n;
	dd_cascade s;

	switch (N) {
	case 0:
		if (a.iszero()) {
			std::cerr << "pown: invalid argument\n";
			errno = EDOM;
			return dd_cascade(SpecificValue::qnan);
		}
		return dd_cascade(1.0);

	case 1:
		s = a;
		break;

	case 2:
		s = sqr(a);
		break;

	default:  // Use binary exponentiation
	{
		dd_cascade r{a};

		s = 1.0;
		while (N > 0) {
			if (N % 2 == 1) {
				s *= r;
			}
			N /= 2;
			if (N > 0)
				r = sqr(r);
		}
	} break;
	}

	// Compute the reciprocal if n is negative.
	return n < 0 ? reciprocal(s) : s;
}

////////////////////////  stream operators   /////////////////////////////////

// stream out a decimal floating-point representation of the double-double
inline std::ostream& operator<<(std::ostream& ostr, const dd_cascade& v) {
	std::ios_base::fmtflags fmt        = ostr.flags();
	std::streamsize         precision  = ostr.precision();
	std::streamsize         width      = ostr.width();
	char                    fillChar   = ostr.fill();
	bool                    showpos    = fmt & std::ios_base::showpos;
	bool                    uppercase  = fmt & std::ios_base::uppercase;
	bool                    fixed      = fmt & std::ios_base::fixed;
	bool                    scientific = fmt & std::ios_base::scientific;
	bool                    internal   = fmt & std::ios_base::internal;
	bool                    left       = fmt & std::ios_base::left;
	return ostr << v.to_string(precision, width, fixed, scientific, internal, left, showpos, uppercase, fillChar);
}

<<<<<<< HEAD
// Parse decimal string with full dd_cascade precision
inline bool parse(const std::string& number, dd_cascade& value) {
	// Delegates to floatcascade base class for full precision parsing
	floatcascade<2> temp_cascade;
	if (temp_cascade.parse(number)) {
		value = dd_cascade(temp_cascade);
		return true;
	}
	return false;
=======
// stream in an ASCII decimal floating-point format and assign it to a double-double
inline std::istream& operator>>(std::istream& istr, dd_cascade& v) {
	std::string txt;
	istr >> txt;
	if (!parse(txt, v)) {
		std::cerr << "unable to parse -" << txt << "- into a double-double value\n";
	}
	return istr;
}

////////////////// string operators

// parse a decimal ASCII floating-point format and make a doubledouble (dd) out of it
inline bool parse(const std::string& number, dd_cascade& value) {
	char const* p = number.c_str();

	// Skip any leading spaces
	while (std::isspace(*p))
		++p;

	dd_cascade r{0.0};
	int  nrDigits{0};
	int  decimalPoint{-1};
	int  sign{0}, eSign{1};
	int  e{0};
	bool done{false}, parsingMantissa{true};
	char ch;
	while (!done && (ch = *p) != '\0') {
		if (std::isdigit(ch)) {
			if (parsingMantissa) {
				int digit = ch - '0';
				r *= 10.0;
				r += static_cast<double>(digit);
				++nrDigits;
			} else {  // parsing exponent section
				int digit = ch - '0';
				e *= 10;
				e += digit;
			}
		} else {
			switch (ch) {
			case '.':
				if (decimalPoint >= 0)
					return false;
				decimalPoint = nrDigits;
				break;

			case '-':
			case '+':
				if (parsingMantissa) {
					if (sign != 0 || nrDigits > 0)
						return false;
					sign = (ch == '-' ? -1 : 1);
				} else {
					eSign = (ch == '-' ? -1 : 1);
				}
				break;

			case 'E':
			case 'e':
				parsingMantissa = false;
				break;

			default:
				return false;
			}
		}

		++p;
	}
	e *= eSign;

	if (decimalPoint >= 0)
		e -= (nrDigits - decimalPoint);
	dd_cascade _ten(10.0, 0.0);
	if (e > 0) {
		r *= pown(_ten, e);
	} else {
		if (e < 0)
			r /= pown(_ten, -e);
	}
	value = (sign == -1) ? -r : r;
	return true;
>>>>>>> 24b925cc
}


} // namespace sw::universal<|MERGE_RESOLUTION|>--- conflicted
+++ resolved
@@ -568,7 +568,6 @@
         return Real(cascade.to_double());
     }
 
-<<<<<<< HEAD
     // Stream output - uses floatcascade-based to_string with proper formatting
     friend std::ostream& operator<<(std::ostream& ostr, const dd_cascade& v) {
         std::ios_base::fmtflags fmt = ostr.flags();
@@ -583,180 +582,6 @@
         bool left = fmt & std::ios_base::left;
         return ostr << v.to_string(precision, width, fixed, scientific, internal, left, showpos, uppercase, fillChar);
     }
-=======
-	// precondition: string s must be all digits
-	void round_string(std::vector<char>& s, int precision, int* decimalPoint) const {
-		if constexpr (bTraceDecimalRounding) {
-			std::string str(s.begin(), s.end());
-			std::cout << "string       : " << str << '\n';
-			std::cout << "precision    : " << precision << '\n';
-			std::cout << "decimalPoint : " << *decimalPoint << '\n';
-		}
-
-		int nrDigits = precision;
-		// round decimal string and propagate carry
-		int lastDigit = nrDigits - 1;
-		if (s[static_cast<unsigned>(lastDigit)] >= '5') {
-			if constexpr (bTraceDecimalRounding)
-				std::cout << "need to round\n";
-			int i = nrDigits - 2;
-			s[static_cast<unsigned>(i)]++;
-			while (i > 0 && s[static_cast<unsigned>(i)] > '9') {
-				s[static_cast<unsigned>(i)] -= 10;
-				s[static_cast<unsigned>(--i)]++;
-			}
-		}
-
-		// if first digit is 10, shift everything.
-		if (s[0] > '9') {
-			if constexpr (bTraceDecimalRounding)
-				std::cout << "shift right to handle overflow\n";
-			for (int i = precision; i >= 2; --i)
-				s[static_cast<unsigned>(i)] = s[static_cast<unsigned>(i - 1)];
-			s[0u] = '1';
-			s[1u] = '0';
-
-			(*decimalPoint)++;  // increment decimal point
-			++precision;
-		}
-	}
-
-	void append_exponent(std::string& str, int e) const {
-		str += (e < 0 ? '-' : '+');
-		e = std::abs(e);
-		int k;
-		if (e >= 100) {
-			k = (e / 100);
-			str += static_cast<char>('0' + k);
-			e -= 100 * k;
-		}
-
-		k = (e / 10);
-		str += static_cast<char>('0' + k);
-		e -= 10 * k;
-
-		str += static_cast<char>('0' + e);
-	}
-
-    /// <summary>
-	/// to_digits generates the decimal digits representing
-	/// </summary>
-	/// <param name="s"></param>
-	/// <param name="exponent"></param>
-	/// <param name="precision"></param>
-	// void to_digits(char* s, int& exponent, int precision) const {
-	void to_digits(std::vector<char>& s, int& exponent, int precision) const {
-		constexpr dd_cascade _one(1.0), _ten(10.0);
-		constexpr double     _log2(0.301029995663981);
-
-		if (iszero()) {
-			exponent = 0;
-			for (int i = 0; i < precision; ++i)
-				s[static_cast<unsigned>(i)] = '0';
-			return;
-		}
-
-		// First determine the (approximate) exponent.
-		// std::frexp(*this, &e);   // e is appropriate for 0.5 <= x < 1
-		int e;
-		(void) std::frexp(cascade[0], &e);            // Only need exponent, not mantissa
-		--e;                                 // adjust e as frexp gives a binary e that is 1 too big
-		e    = static_cast<int>(_log2 * e);  // estimate the power of ten exponent
-		dd_cascade r = abs(*this);
-		if (e < 0) {
-			if (e < -300) {
-				r = dd_cascade(std::ldexp(r.high(), 53), std::ldexp(r.low(), 53));
-				r *= pown(_ten, -e);
-				r = dd_cascade(std::ldexp(r.high(), -53), std::ldexp(r.low(), -53));
-			} else {
-				r *= pown(_ten, -e);
-			}
-		} else {
-			if (e > 0) {
-				if (e > 300) {
-					r = dd_cascade(std::ldexp(r.high(), -53), std::ldexp(r.low(), -53));
-					r /= pown(_ten, e);
-					r = dd_cascade(std::ldexp(r.high(), 53), std::ldexp(r.low(), 53));
-				} else {
-					r /= pown(_ten, e);
-				}
-			}
-		}
-
-		// Fix exponent if we have gone too far
-		if (r >= _ten) {
-			r /= _ten;
-			++e;
-		} else {
-			if (r < 1.0) {
-				r *= _ten;
-				--e;
-			}
-		}
-
-		if ((r >= _ten) || (r < _one)) {
-			std::cerr << "to_digits() failed to compute exponent\n";
-			return;
-		}
-
-		// at this point the value is normalized to a decimal value between (0, 10)
-		// generate the digits
-		int nrDigits = precision + 1;
-		for (int i = 0; i < nrDigits; ++i) {
-			int mostSignificantDigit = static_cast<int>(r[0]);
-			r -= mostSignificantDigit;
-			r *= 10.0;
-
-			s[static_cast<unsigned>(i)] = static_cast<char>(mostSignificantDigit + '0');
-			if constexpr (bTraceDecimalConversion) {
-				std::string str(s.begin(), s.end());
-				std::cout << "to_digits  digit[" << i << "] : " << str << '\n';
-			}
-		}
-
-		// Fix out of range digits
-		for (int i = nrDigits - 1; i > 0; --i) {
-			if (s[static_cast<unsigned>(i)] < '0') {
-				s[static_cast<unsigned>(i - 1)]--;
-				s[static_cast<unsigned>(i)] += 10;
-			} else {
-				if (s[static_cast<unsigned>(i)] > '9') {
-					s[static_cast<unsigned>(i - 1)]++;
-					s[static_cast<unsigned>(i)] -= 10;
-				}
-			}
-		}
-
-		if (s[0] <= '0') {
-			std::cerr << "to_digits() non-positive leading digit\n";
-			return;
-		}
-
-		// Round and propagate carry
-		int lastDigit = nrDigits - 1;
-		if (s[static_cast<unsigned>(lastDigit)] >= '5') {
-			int i = nrDigits - 2;
-			s[static_cast<unsigned>(i)]++;
-			while (i > 0 && s[static_cast<unsigned>(i)] > '9') {
-				s[static_cast<unsigned>(i)] -= 10;
-				s[static_cast<unsigned>(--i)]++;
-			}
-		}
-
-		// If first digit is 10, shift left and increment exponent
-		if (s[0] > '9') {
-			++e;
-			for (int i = precision; i >= 2; --i) {
-				s[static_cast<unsigned>(i)] = s[static_cast<unsigned>(i - 1)];
-			}
-			s[0] = '1';
-			s[1] = '0';
-		}
-
-		s[static_cast<unsigned>(precision)] = 0;  // termination null
-		exponent                            = e;
-	}
->>>>>>> 24b925cc
 };
 
 ////////////////////////  precomputed constants of note  /////////////////////////////////
@@ -1120,7 +945,6 @@
 	return ostr << v.to_string(precision, width, fixed, scientific, internal, left, showpos, uppercase, fillChar);
 }
 
-<<<<<<< HEAD
 // Parse decimal string with full dd_cascade precision
 inline bool parse(const std::string& number, dd_cascade& value) {
 	// Delegates to floatcascade base class for full precision parsing
@@ -1130,91 +954,6 @@
 		return true;
 	}
 	return false;
-=======
-// stream in an ASCII decimal floating-point format and assign it to a double-double
-inline std::istream& operator>>(std::istream& istr, dd_cascade& v) {
-	std::string txt;
-	istr >> txt;
-	if (!parse(txt, v)) {
-		std::cerr << "unable to parse -" << txt << "- into a double-double value\n";
-	}
-	return istr;
-}
-
-////////////////// string operators
-
-// parse a decimal ASCII floating-point format and make a doubledouble (dd) out of it
-inline bool parse(const std::string& number, dd_cascade& value) {
-	char const* p = number.c_str();
-
-	// Skip any leading spaces
-	while (std::isspace(*p))
-		++p;
-
-	dd_cascade r{0.0};
-	int  nrDigits{0};
-	int  decimalPoint{-1};
-	int  sign{0}, eSign{1};
-	int  e{0};
-	bool done{false}, parsingMantissa{true};
-	char ch;
-	while (!done && (ch = *p) != '\0') {
-		if (std::isdigit(ch)) {
-			if (parsingMantissa) {
-				int digit = ch - '0';
-				r *= 10.0;
-				r += static_cast<double>(digit);
-				++nrDigits;
-			} else {  // parsing exponent section
-				int digit = ch - '0';
-				e *= 10;
-				e += digit;
-			}
-		} else {
-			switch (ch) {
-			case '.':
-				if (decimalPoint >= 0)
-					return false;
-				decimalPoint = nrDigits;
-				break;
-
-			case '-':
-			case '+':
-				if (parsingMantissa) {
-					if (sign != 0 || nrDigits > 0)
-						return false;
-					sign = (ch == '-' ? -1 : 1);
-				} else {
-					eSign = (ch == '-' ? -1 : 1);
-				}
-				break;
-
-			case 'E':
-			case 'e':
-				parsingMantissa = false;
-				break;
-
-			default:
-				return false;
-			}
-		}
-
-		++p;
-	}
-	e *= eSign;
-
-	if (decimalPoint >= 0)
-		e -= (nrDigits - decimalPoint);
-	dd_cascade _ten(10.0, 0.0);
-	if (e > 0) {
-		r *= pown(_ten, e);
-	} else {
-		if (e < 0)
-			r /= pown(_ten, -e);
-	}
-	value = (sign == -1) ? -r : r;
-	return true;
->>>>>>> 24b925cc
 }
 
 
