--- conflicted
+++ resolved
@@ -358,24 +358,6 @@
 }
 
 
-<<<<<<< HEAD
-template<typename Scalar>
-matrix<Scalar> operator%(const matrix<Scalar>& A, const matrix<Scalar>& B) {
-	// Hadamard Product A.*B.  Element-wise multiplication.
-	if (A.size() != B.size()) throw matmul_incompatible_matrices(incompatible_matrices(A.rows(), A.cols(), B.rows(), B.cols(), "*").what());
-	size_t rows = A.rows();
-	size_t cols = A.cols();
-	 
-	matrix<Scalar> C(rows, cols);
-	for (size_t i = 0; i < rows; ++i) {
-		for (size_t j = 0; j < cols; ++j) {
-			C(i, j) = A(i, j) * B(i, j);
-		}
-	}
-	return C;
-}
-=======
->>>>>>> 6643882d
 
 // matrix equivalence tests
 template<typename Scalar>
@@ -443,36 +425,16 @@
 }
 
 
-<<<<<<< HEAD
-// getRow (jq 2022-11-19)
-template<typename Scalar>
-vector<Scalar> getRow(unsigned i, const matrix<Scalar>&A) {
-	// Gets the ith row of matrix A
-	vector<Scalar> x(num_cols(A),0);
-=======
 // Gets the ith row of matrix A
 template<typename Scalar>
 vector<Scalar> getRow(unsigned i, const matrix<Scalar>&A) {
 	vector<Scalar> x(num_cols(A));
->>>>>>> 6643882d
 	for (size_t j = 0; j < num_cols(A); ++j) {
 		x(j) = A(i,j);
 		}
 	return x;
 }
 
-<<<<<<< HEAD
-
-// permat (jq 2022-11-19)
-//template<typename Scalar>
-//void permat(vector<Scalar>&P, matrix<Scalar>&A) {
-//	vector<Scalar> x(num_cols(A),0);
-//	for (size_t row = 0; row < num_rows(A); ++row) {
-//		x = getRow(row,A);
-//		something here
-//		}
-//}
-=======
 // Gets the jth column of matrix A
 template<typename Scalar>
 vector<Scalar> getCol(unsigned j, const matrix<Scalar>&A) {
@@ -496,7 +458,6 @@
     }
     std::cout << "\n" << std::endl;
 }
->>>>>>> 6643882d
 
 
 }}} // namespace sw::universal::blas