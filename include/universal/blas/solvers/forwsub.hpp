--- conflicted
+++ resolved
@@ -10,18 +10,6 @@
  * ***********************************************************************
  */
 #pragma once
-<<<<<<< HEAD
-// forwsub.hpp: Forward substitution to solve Ax = b 
-//              Input: Matrix A, Vector b, bool lower
-//              Inplace forward sub. Uses only lower tri.
-//
-// Copyright (C) 2017-2021 Stillwater Supercomputing, Inc.
-// James Quinlan 2022-11-05
-//
-// This file is part of the universal numbers project, which is released under an MIT Open Source license.
-
-=======
->>>>>>> 6643882d
 #include <universal/blas/matrix.hpp>
 #include <universal/blas/vector.hpp>
 
@@ -33,38 +21,15 @@
 	size_t n = size(b);
     Vector x(n);
     Vector d(n,1);
-<<<<<<< HEAD
-    
-    if (lower){d = diag(A);}  
-    
-    x(0) = b(0)/d(0);
-	for (int i = 1; i < n; ++i){
-=======
     
     if (lower){d = diag(A);}  
     
     x(0) = b(0)/d(0);
 	for (size_t i = 1; i < n; ++i){
->>>>>>> 6643882d
         Scalar y = 0.0;
         for (size_t j = 0; j < i; ++j){
             y += A(i,j)*x(j);
         }
-<<<<<<< HEAD
-        x(i) = (b(i) - y)/d(i);
-    }
-	return x;
-}
-
-
-template<unsigned nbits, unsigned es>
-vector<posit<nbits,es>> forwsub(const matrix<posit<nbits,es>> & A, const vector<posit<nbits,es>>& b, bool lower = false) {
-	// using Scalar = typename Matrix::value_type;
-	size_t n = size(b);
-    using Vector = vector<posit<nbits,es>>;
-    constexpr unsigned capacity = 20;
-
-=======
         
         x(i) = (lower) ? (b(i) - y)/d(i) : (b(i) - y);
     }
@@ -78,40 +43,23 @@
     using Vector = vector<posit<nbits,es>>;
     constexpr unsigned capacity = 20;
     
->>>>>>> 6643882d
     Vector x(n);
     Vector d(n,1);
     
     if (lower){d = diag(A);}  
     
     x(0) = b(0)/d(0);
-<<<<<<< HEAD
-	for (int i = 1; i < n; ++i){
-        quire<nbits,es,capacity> q{0};
-        for (int j = 0; j < i; ++j){
-=======
 	for (size_t i = 1; i < n; ++i){
         quire<nbits,es,capacity> q{0};
         for (size_t j = 0; j < i; ++j){
->>>>>>> 6643882d
             q += quire_mul(A(i,j), x(j));
         }
         posit<nbits,es> y;
         convert(q.to_value(), y); 
-<<<<<<< HEAD
-        x(i) = (b(i) - y)/d(i);
-=======
         
         x(i) = (lower) ? (b(i) - y)/d(i) : (b(i) - y);
->>>>>>> 6643882d
     }
 	return x;
 }
 
-<<<<<<< HEAD
-
-
-
-=======
->>>>>>> 6643882d
 }}}