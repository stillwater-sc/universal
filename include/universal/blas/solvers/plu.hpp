<<<<<<< HEAD
#pragma once
// plu.hpp: dense matrix PLU decomposition (PA = LU)
//          via DooLittle Method
// auto [P, L, U] = plu(A); // Returns P(ermutation matrix)
//                             L(ower) Triangular
//                             U(pper) Triangular 
//
// Copyright (C) 2017-2021 Stillwater Supercomputing, Inc.
// James Quinlan
//
// This file is part of the universal numbers project, which is released under an MIT Open Source license.

#include <universal/utility/directives.hpp>
#include <iostream>
#include <tuple>
#include <universal/number/posit/posit_fwd.hpp>
#include <universal/blas/matrix.hpp>
#include <universal/blas/blas_l1.hpp>
=======
/** **********************************************************************
 * plu.hpp: dense matrix PLU decomposition (PA = LU)
 *          via DooLittle Method (in place)
 *
 * @author:     James Quinlan
 * @date:       2022-12-18
 * @copyright:  Copyright (c) 2022 Stillwater Supercomputing, Inc.
 * @license:    MIT Open Source license
 * 
 * This file is part of the Universal Number Library project.
 * ***********************************************************************
 */

#pragma once
#include<universal/utility/directives.hpp>
#include<universal/number/posit/posit_fwd.hpp>
#include<universal/blas/matrix.hpp>
>>>>>>> 6643882d

namespace sw { namespace universal { namespace blas {  

template<typename Scalar>
void plu(matrix<Scalar>& A, matrix<size_t>& P){ 
    Scalar x;
    size_t n = num_rows(A);
    for (size_t i = 0; i < n-1; ++i){ // i-th row
        P(i,0) = i;
        P(i,1) = i;

        Scalar absmax = abs(A(i,i)); 
        size_t argmax = i;

        // Select k >= i to maximize |U(k,i)| 
<<<<<<< HEAD
        for (size_t k = i + 1; k < n; ++k){ // subsequent row (ele. in column k)
            if (abs(U(k,i)) > absmax){
                absmax = abs(U(k,i));
=======
        for (size_t k = i + 1; k < n; ++k){
            if (abs(A(k,i)) > absmax){
                absmax = abs(A(k,i));
>>>>>>> 6643882d
                argmax = k;
            }
        }

        // Check for necessary swaps
        if (argmax != i){
<<<<<<< HEAD
            // Swap rows loop
            for (size_t j = i; j < n;++j){
                x = U(i,j);
                U(i,j) = U(argmax,j);
                U(argmax,j) = x;
            }
            for (size_t j = 0; j < n;++j){
                x = P(i,j);
                P(i,j) = P(argmax,j);
                P(argmax,j) = x;
            }
                // Permuate entries in L to match P
            for (size_t j = 0; j < i; ++j){
                x = L(i,j);
                L(i,j) = L(argmax,j);
                L(argmax,j) = x;
            }
=======
            P(i,1) = argmax;
            for (size_t j = 0; j < n;++j){  // j = i originally
                x = A(i,j);
                A(i,j) = A(argmax,j);
                A(argmax,j) = x;
            }
>>>>>>> 6643882d
        }

        // Continue with row reduction
        for (size_t k = i + 1; k < n; ++k){  // objective row
<<<<<<< HEAD
            // if(U(i,i) == 0.0){U(i,i)= mp;}
            // std::cout << mp << std::endl;

            // Is there a minpos for Scalar?  including double etc.
            L(k,i) = U(k,i) / U(i,i);
            // std::cout << "L("<<k<<","<<i<<") = " << L(k,i) << '\n';
            for (size_t j = i; j < n; ++j){
                U(k,j) = U(k,j) - L(k,i)*U(i,j);
                //std::cout << "U("<<k<<","<<i<<") = " << (U(i,j)/U(i,i))*L(k,j) << '\n';
            }
            // std::cout << "U = " << U << '\n';
        }
=======
            A(k,i) = A(k,i) / A(i,i);
            for (size_t j = i+1; j < n; ++j){
                A(k,j) = A(k,j) - A(k,i)*A(i,j);
            }
         } // update L
>>>>>>> 6643882d
    }
} // LU
<<<<<<< HEAD





=======
>>>>>>> 6643882d
}}} // namespace sw::universal::blas<|MERGE_RESOLUTION|>--- conflicted
+++ resolved
@@ -1,23 +1,3 @@
-<<<<<<< HEAD
-#pragma once
-// plu.hpp: dense matrix PLU decomposition (PA = LU)
-//          via DooLittle Method
-// auto [P, L, U] = plu(A); // Returns P(ermutation matrix)
-//                             L(ower) Triangular
-//                             U(pper) Triangular 
-//
-// Copyright (C) 2017-2021 Stillwater Supercomputing, Inc.
-// James Quinlan
-//
-// This file is part of the universal numbers project, which is released under an MIT Open Source license.
-
-#include <universal/utility/directives.hpp>
-#include <iostream>
-#include <tuple>
-#include <universal/number/posit/posit_fwd.hpp>
-#include <universal/blas/matrix.hpp>
-#include <universal/blas/blas_l1.hpp>
-=======
 /** **********************************************************************
  * plu.hpp: dense matrix PLU decomposition (PA = LU)
  *          via DooLittle Method (in place)
@@ -35,7 +15,6 @@
 #include<universal/utility/directives.hpp>
 #include<universal/number/posit/posit_fwd.hpp>
 #include<universal/blas/matrix.hpp>
->>>>>>> 6643882d
 
 namespace sw { namespace universal { namespace blas {  
 
@@ -51,79 +30,30 @@
         size_t argmax = i;
 
         // Select k >= i to maximize |U(k,i)| 
-<<<<<<< HEAD
-        for (size_t k = i + 1; k < n; ++k){ // subsequent row (ele. in column k)
-            if (abs(U(k,i)) > absmax){
-                absmax = abs(U(k,i));
-=======
         for (size_t k = i + 1; k < n; ++k){
             if (abs(A(k,i)) > absmax){
                 absmax = abs(A(k,i));
->>>>>>> 6643882d
                 argmax = k;
             }
         }
 
         // Check for necessary swaps
         if (argmax != i){
-<<<<<<< HEAD
-            // Swap rows loop
-            for (size_t j = i; j < n;++j){
-                x = U(i,j);
-                U(i,j) = U(argmax,j);
-                U(argmax,j) = x;
-            }
-            for (size_t j = 0; j < n;++j){
-                x = P(i,j);
-                P(i,j) = P(argmax,j);
-                P(argmax,j) = x;
-            }
-                // Permuate entries in L to match P
-            for (size_t j = 0; j < i; ++j){
-                x = L(i,j);
-                L(i,j) = L(argmax,j);
-                L(argmax,j) = x;
-            }
-=======
             P(i,1) = argmax;
             for (size_t j = 0; j < n;++j){  // j = i originally
                 x = A(i,j);
                 A(i,j) = A(argmax,j);
                 A(argmax,j) = x;
             }
->>>>>>> 6643882d
         }
 
         // Continue with row reduction
         for (size_t k = i + 1; k < n; ++k){  // objective row
-<<<<<<< HEAD
-            // if(U(i,i) == 0.0){U(i,i)= mp;}
-            // std::cout << mp << std::endl;
-
-            // Is there a minpos for Scalar?  including double etc.
-            L(k,i) = U(k,i) / U(i,i);
-            // std::cout << "L("<<k<<","<<i<<") = " << L(k,i) << '\n';
-            for (size_t j = i; j < n; ++j){
-                U(k,j) = U(k,j) - L(k,i)*U(i,j);
-                //std::cout << "U("<<k<<","<<i<<") = " << (U(i,j)/U(i,i))*L(k,j) << '\n';
-            }
-            // std::cout << "U = " << U << '\n';
-        }
-=======
             A(k,i) = A(k,i) / A(i,i);
             for (size_t j = i+1; j < n; ++j){
                 A(k,j) = A(k,j) - A(k,i)*A(i,j);
             }
          } // update L
->>>>>>> 6643882d
     }
 } // LU
-<<<<<<< HEAD
-
-
-
-
-
-=======
->>>>>>> 6643882d
 }}} // namespace sw::universal::blas