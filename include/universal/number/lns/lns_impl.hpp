#pragma once
// lns_impl.hpp: implementation of an arbitrary logarithmic number system configuration
//
// Copyright (C) 2017-2022 Stillwater Supercomputing, Inc.
//
// This file is part of the universal numbers project, which is released under an MIT Open Source license.
#include <cassert>
#include <limits>

#include <universal/native/ieee754.hpp>
#include <universal/internal/blockbinary/blockbinary.hpp>
#include <universal/internal/abstract/triple.hpp>
#include <universal/number/shared/specific_value_encoding.hpp>
<<<<<<< HEAD
#include <universal/behavior/arithmetic.hpp>
#include <universal/number/lns/lns_fwd.hpp>
=======
>>>>>>> f2b33452

namespace sw { namespace universal {
		
// convert a floating-point value to a specific lns configuration. Semantically, p = v, return reference to p
template<size_t nbits, size_t rbits, ArithmeticBehavior behavior, typename bt>
inline lns<nbits, rbits, behavior, bt>& convert(const triple<nbits, bt>& v, lns<nbits, rbits, behavior, bt>& p) {
	if (v.iszero()) {
		return p.setnan();
	}
	if (v.isnan() || v.isinf()) {
		return p.setnan();
	}
	return p;
}

template<size_t nbits, size_t rbits, ArithmeticBehavior behavior, typename bt>
inline lns<nbits, rbits, behavior, bt>& minpos(lns<nbits, rbits, behavior, bt>& lminpos) {
	return lminpos;
}
template<size_t nbits, size_t rbits, ArithmeticBehavior behavior, typename bt>
lns<nbits, rbits, behavior, bt>& maxpos(lns<nbits, rbits, behavior, bt>& lmaxpos) {
	return lmaxpos;
}
template<size_t nbits, size_t rbits, ArithmeticBehavior behavior, typename bt>
lns<nbits, rbits, behavior, bt>& minneg(lns<nbits, rbits, behavior, bt>& lminneg) {
	return lminneg;
}
template<size_t nbits, size_t rbits, ArithmeticBehavior behavior, typename bt>
lns<nbits, rbits, behavior, bt>& maxneg(lns<nbits, rbits, behavior, bt>& lmaxneg) {
	return lmaxneg;
}

// template class representing a value in scientific notation, using a template size for the number of fraction bits
template<size_t _nbits, size_t _rbits, ArithmeticBehavior _behavior = Saturating, typename bt = uint8_t>
class lns {
public:
	static constexpr size_t             nbits    = _nbits;
	static constexpr size_t             rbits    = _rbits;
	static constexpr ArithmeticBehavior behavior = _behavior;
	typedef bt BlockType;
	static_assert(nbits > rbits, "rbits parameter is larger than available fraction bits");
	static constexpr double   scaling = double(1ull << rbits);
	static constexpr size_t   bitsInByte = 8ull;
	static constexpr size_t   bitsInBlock = sizeof(bt) * bitsInByte;
	static constexpr size_t   nrBlocks = (1 + ((nbits - 1) / bitsInBlock));
	static constexpr uint64_t storageMask = (0xFFFFFFFFFFFFFFFFull >> (64 - bitsInBlock));
	static constexpr size_t   MSU = nrBlocks - 1;
	static constexpr bt       MSU_MASK = bt(bt(~0) >> (nrBlocks * bitsInBlock - nbits));
	static constexpr bt       SIGN_BIT_MASK = bt(1ull << ((nbits - 1ull) % bitsInBlock));
	static constexpr size_t   MSB_UNIT = (1ull + ((nbits - 2) / bitsInBlock)) - 1ull;
	static constexpr bt       MSB_BIT_MASK = bt(1ull << ((nbits - 2ull) % bitsInBlock));
	static constexpr bt       BLOCK_MSB_MASK = bt(1ull << (bitsInBlock - 1));
	static constexpr bool     SPECIAL_BITS_TOGETHER = (nbits > ((nrBlocks - 1) * bitsInBlock + 1));
	static constexpr bt       MSU_ZERO = MSB_BIT_MASK;
	static constexpr bt       MSU_NAN = SIGN_BIT_MASK | MSU_ZERO;  // only valid when special bits together is true

	using BlockBinary = blockbinary<nbits, bt, BinaryNumberType::Signed>; // sign + lns exponent
	using ExponentBlockBinary = blockbinary<nbits-1, bt, BinaryNumberType::Signed>;  // just the lns exponent

	/// trivial constructor
	lns() = default;

	// decorated/converting constructors
	constexpr lns(const std::string& stringRep) {
		assign(stringRep);
	}

	// specific value constructor
	constexpr lns(const SpecificValue code) noexcept
		: _block{ 0 } {
		switch (code) {
		case SpecificValue::maxpos:
			maxpos();
			break;
		case SpecificValue::minpos:
			minpos();
			break;
		case SpecificValue::zero:
		default:
			zero();
			break;
		case SpecificValue::minneg:
			minneg();
			break;
		case SpecificValue::maxneg:
			maxneg();
			break;
		case SpecificValue::infpos:
			setinf(false);
			break;
		case SpecificValue::infneg:
			setinf(true);
			break;
		case SpecificValue::nar: // approximation as lns don't have a NaR
		case SpecificValue::qnan:
		case SpecificValue::snan:
			setnan();
			break;
		}
	}

	constexpr lns(signed char initial_value)        noexcept { *this = initial_value; }
	constexpr lns(short initial_value)              noexcept { *this = initial_value; }
	constexpr lns(int initial_value)                noexcept { *this = initial_value; }
	constexpr lns(long initial_value)               noexcept { *this = initial_value; }
	constexpr lns(long long initial_value)          noexcept { *this = initial_value; }
	constexpr lns(unsigned long long initial_value) noexcept { *this = initial_value; }
	constexpr lns(float initial_value)              noexcept { *this = initial_value; }
	constexpr lns(double initial_value)             noexcept { *this = initial_value; }

	// assignment operators
	constexpr lns& operator=(signed char rhs)        noexcept { return convert_signed(rhs); }
	constexpr lns& operator=(short rhs)              noexcept { return convert_signed(rhs); }
	constexpr lns& operator=(int rhs)                noexcept { return convert_signed(rhs); }
	constexpr lns& operator=(long rhs)               noexcept { return convert_signed(rhs); }
	constexpr lns& operator=(long long rhs)          noexcept { return convert_signed(rhs); }
	constexpr lns& operator=(unsigned long long rhs) noexcept { return convert_unsigned(rhs); }
	CONSTEXPRESSION lns& operator=(float rhs)        noexcept { return convert_ieee754(rhs); }
	CONSTEXPRESSION lns& operator=(double rhs)       noexcept { return convert_ieee754(rhs); }

	// arithmetic operators
	// prefix operator
	constexpr lns operator-() const noexcept {
		lns negate(*this);
		negate.setbit(nbits - 1, !sign());
		return negate;
	}

	// in-place arithmetic assignment operators
	lns& operator+=(const lns& rhs) {
		double sum{ 0.0 };
		if constexpr (behavior.arith == Arithmetic::Saturating && behavior.limit == InfiniteLimit::Finite) {
			sum = double(*this) + double(rhs);  // TODO: native implementation
		}
		else {
			sum = double(*this) + double(rhs);  // TODO: native implementation
		}
		return *this = sum; // <-- saturation happens in the assignment
	}
	lns& operator+=(double rhs) { 
		return operator+=(lns(rhs));
	}
	lns& operator-=(const lns& rhs) { 
		double diff{ 0.0 };
		if constexpr (behavior.arith == Arithmetic::Saturating && behavior.limit == InfiniteLimit::Finite) {
			diff = double(*this) - double(rhs);  // TODO: native implementation
		}
		else {
			diff = double(*this) - double(rhs);  // TODO: native implementation
		}
		return *this = diff; // <-- saturation happens in the assignment
	}
	lns& operator-=(double rhs) {
		return operator-=(lns(rhs));
	}
	lns& operator*=(const lns& rhs) {
		if (isnan()) return *this;
		if (rhs.isnan()) {
			setnan();
			return *this;
		}
		if (iszero()) return *this;
		if (rhs.iszero()) {
			setzero();
			return *this;
		}
		ExponentBlockBinary lexp(_block), rexp(rhs._block); // strip the lns sign bit to yield the exponents
		bool negative = sign() ^ rhs.sign(); // determine sign of result
		if constexpr (behavior.arith == Arithmetic::Saturating && behavior.limit == InfiniteLimit::Finite) { // saturating, no infinite
			static constexpr ExponentBlockBinary maxexp(SpecificValue::maxpos), minexp(SpecificValue::maxneg);
			blockbinary<nbits, bt, BinaryNumberType::Signed> maxpos(maxexp), maxneg(minexp); // expand into type of sum
			blockbinary<nbits, bt, BinaryNumberType::Signed> expandedLexp(lexp), expandedRexp(rexp); // expand and sign extend if necessary
			blockbinary<nbits, bt, BinaryNumberType::Signed> sum;

			sum = uradd(expandedLexp, expandedRexp);
			// check if sum is in range
			if (sum >= maxpos) {
				_block = maxpos;
			}
			else if (sum <= maxneg) {
				_block = maxneg;   // == zero encoding
				negative = false;  // ignore lns sign, otherwise this becomes NaN
			}
			else {
				_block.assign(sum); // this might set the lns sign, but we are going to explicitly set it before returning
			}
		}
		else {
			lexp += rexp;
			_block.assign(lexp);
		}
		setsign(negative);
		return *this;
	}
	lns& operator*=(double rhs) { return operator*=(lns(rhs)); }
	lns& operator/=(const lns& rhs) {
		if (isnan()) return *this;
		if (rhs.isnan()) {
			setnan();
			return *this;
		}
		if (rhs.iszero()) {
#if LNS_THROW_ARITHMETIC_EXCEPTION
			throw lns_divide_by_zero();
#else
			setnan();
			return *this;
#endif
		}
		if (iszero()) return *this;

		ExponentBlockBinary lexp(_block), rexp(rhs._block); // strip the lns sign bit to yield the exponents
		bool negative = sign() ^ rhs.sign(); // determine sign of result
		if constexpr (behavior.arith == Arithmetic::Saturating && behavior.limit == InfiniteLimit::Finite) { // saturating, no infinite
			static constexpr ExponentBlockBinary maxexp(SpecificValue::maxpos), minexp(SpecificValue::maxneg);
			blockbinary<nbits, bt, BinaryNumberType::Signed> maxpos(maxexp), maxneg(minexp); // expand into type of sum
			blockbinary<nbits, bt, BinaryNumberType::Signed> expandedLexp(lexp), expandedRexp(rexp); // expand and sign extend if necessary
			blockbinary<nbits, bt, BinaryNumberType::Signed> sum;

			sum = ursub(expandedLexp, expandedRexp);
			// check if sum is in range
			if (sum >= maxpos) {
				_block = maxpos;
			}
			else if (sum <= maxneg) {
				_block = maxneg;   // == zero encoding
				negative = false;  // ignore lns sign, otherwise this becomes NaN
			}
			else {
				_block.assign(sum); // this might set the lns sign, but we are going to explicitly set it before returning
			}
		}
		else {
			lexp += rexp;
			_block.assign(lexp);
		}
		setsign(negative);
		return *this;
	}
	lns& operator/=(double rhs) { return operator/=(lns(rhs)); }

	// prefix/postfix operators
	lns& operator++() {
		++_block;
		return *this;
	}
	lns operator++(int) {
		lns tmp(*this);
		operator++();
		return tmp;
	}
	lns& operator--() {
		--_block;
		return *this;
	}
	lns operator--(int) {
		lns tmp(*this);
		operator--();
		return tmp;
	}

	// modifiers
	// clear resets all bits
	constexpr void clear()                         noexcept { _block.clear(); }
	constexpr void setzero()                       noexcept { _block.clear(); setbit(nbits - 2, true); }
	constexpr void setnan()                        noexcept { _block.clear(); setbit(nbits - 1); setbit(nbits - 2); }
	constexpr void setinf(bool sign)               noexcept { (sign ? maxneg() : maxpos()); } // TODO: is that what we want?
	constexpr void setsign(bool s = true)          noexcept { setbit(nbits - 1, s); }
	constexpr void setbit(size_t i, bool v = true) noexcept {
		if (i < nbits) {
			bt block = _block[i / bitsInBlock];
			bt null = ~(1ull << (i % bitsInBlock));
			bt bit = bt(v ? 1 : 0);
			bt mask = bt(bit << (i % bitsInBlock));
			_block[i / bitsInBlock] = bt((block & null) | mask);
		}
		// nop if i is out of range
	}
	constexpr void setbits(uint64_t value) noexcept {
		if constexpr (1 == nrBlocks) {
			_block[0] = value & storageMask;
		}
		else if constexpr (1 < nrBlocks) {
			for (size_t i = 0; i < nrBlocks; ++i) {
				_block[i] = value & storageMask;
				value >>= bitsInBlock;
			}
		}
		_block[MSU] &= MSU_MASK; // enforce precondition for fast comparison by properly nulling bits that are outside of nbits
	}
	
	// create specific number system values of interest
	constexpr lns& maxpos() noexcept {
		// maximum positive value has this bit pattern: 0-01..1-111...111, that is, sign = 0, integer = 01..11, fraction = 11..11
		clear();
		flip();
		setbit(nbits - 1ull, false); // sign = 0
		setbit(nbits - 2ull, false); // msb  = 0
		return *this;
	}
	constexpr lns& minpos() noexcept {
		// minimum positive value has this bit pattern: 0-100-00...01, that is, sign = 0, integer = 10..00, fraction = 00..01
		clear();
		setbit(nbits - 2, true);    // msb  = 1
		setbit(0, true);            // lsb  = 1
		return *this;
	}
	constexpr lns& zero() noexcept {
		// the zero value has this bit pattern: 0-100..00-00..000, sign = 0, msb = 1, rest 0
		clear(); 
		setbit(nbits - 2, true);    // msb = 1
		return *this;
	}
	constexpr lns& minneg() noexcept {
		// minimum negative value has this bit pattern: 1-100-00...01, that is, sign = 1, integer = 10..00, fraction = 00..01
		clear();
		setbit(nbits - 1ull, true); // sign = 1
		setbit(nbits - 2, true);    // msb  = 1
		setbit(0, true);            // lsb  = 1
		return *this;
	}
	constexpr lns& maxneg() noexcept {
		// maximum negative value has this bit pattern: 1-01..1-11..11, that is, sign = 1, integer = 01..1, fraction = 11..11
		clear();
		flip();
		setbit(nbits - 2ull, false); // msb  = 0
		return *this;
	}

	// selectors
	constexpr bool iszero() const noexcept { // special encoding: 0.1000.0000
		if constexpr (nrBlocks == 1) {
			return (_block[MSB_UNIT] == MSU_ZERO);
		}
		else if constexpr (nrBlocks == 2) {
			if constexpr (SPECIAL_BITS_TOGETHER) {
				return (_block[0] == 0 && _block[1] == MSU_ZERO);
			}
			else {
				return !sign() && _block[0] == MSB_BIT_MASK;
			}
		}
		else {
			if constexpr (SPECIAL_BITS_TOGETHER) {
				for (size_t i = 0; i < nrBlocks - 1; ++i) {
					if (_block[i] != 0) return false;
				}
				return (_block[MSB_UNIT] == MSU_ZERO);  // this will cover the sign != 1 condition
			}
			else {
				for (size_t i = 0; i < nrBlocks - 2; ++i) {
					if (_block[i] != 0) return false;
				}
				return !sign() && _block[MSB_UNIT] == BLOCK_MSB_MASK;
			}
		}
	}
	constexpr bool isneg()  const noexcept { return sign(); }
	constexpr bool ispos()  const noexcept { return !sign(); }
	constexpr bool isinf()  const noexcept { return false; }
	constexpr bool isnan()  const noexcept { // special encoding
		if constexpr (nrBlocks == 1) {
			return (_block[MSB_UNIT] == MSU_NAN);  // 1.1000.0000 is NaN
		}
		else if constexpr (nrBlocks == 2) {
			if constexpr (SPECIAL_BITS_TOGETHER) {
				return (_block[0] == 0 && _block[1] == MSU_NAN);
			}
			else {
				return sign() && (_block[MSU - 1] == BLOCK_MSB_MASK);
			}
		}
		else {
			if constexpr (SPECIAL_BITS_TOGETHER) {
				for (size_t i = 0; i < nrBlocks - 1; ++i) {
					if (_block[i] != 0) return false;
				}
				return (_block[MSB_UNIT] == MSU_NAN);
			}
			else {
				for (size_t i = 0; i < nrBlocks - 2; ++i) {
					if (_block[i] != 0) return false;
				}
				return sign() && (_block[MSU - 1] == BLOCK_MSB_MASK);
			}
		}
	}
	constexpr bool sign()   const noexcept { 
		return (SIGN_BIT_MASK & _block[MSU]) != 0;
	}
	constexpr int  scale()  const noexcept {
		ExponentBlockBinary exp(_block);
		exp >>= rbits;
		return long(exp);
	}

	constexpr bool at(size_t bitIndex) const noexcept {
		if (bitIndex >= nbits) return false; // fail silently as no-op
		bt word = _block[bitIndex / bitsInBlock];
		bt mask = bt(1ull << (bitIndex % bitsInBlock));
		return (word & mask);
	}
	inline constexpr bt block(size_t b) const noexcept {
		if (b < nrBlocks) return _block[b];
		return bt(0); // return 0 when block index out of bounds
	}

	explicit operator int()       const noexcept { return to_signed<int>(); }
	explicit operator long()      const noexcept { return to_signed<long>(); }
	explicit operator long long() const noexcept { return to_signed<long long>(); }
	explicit operator float()     const noexcept { return to_ieee754<float>(); }
	explicit operator double()    const noexcept { return to_ieee754<double>(); }
	
	// guard long double support to enable ARM and RISC-V embedded environments
#if LONG_DOUBLE_SUPPORT
	lns(long double initial_value)                        noexcept { *this = initial_value; }
	CONSTEXPRESSION lns& operator=(long double rhs)       noexcept { return convert_ieee754(rhs); }
	explicit operator long double()                 const noexcept { return to_ieee754<long double>(); }
#endif

	void debugConstexprParameters() {
		std::cout << "constexpr parameters for " << type_tag(*this) << '\n';
		std::cout << "scaling               " << scaling << '\n';
		std::cout << "bitsInByte            " << bitsInByte << '\n';
		std::cout << "bitsInBlock           " << bitsInBlock << '\n';
		std::cout << "nrBlocks              " << nrBlocks << '\n';
		std::cout << "storageMask           " << to_binary(storageMask, bitsInBlock) << '\n';
		std::cout << "MSU                   " << MSU << '\n';
		std::cout << "MSU_MASK              " << to_binary(MSU_MASK, bitsInBlock) << '\n';
		std::cout << "MSB_UNIT              " << MSB_UNIT << '\n';
		std::cout << "SPECIAL_BITS_TOGETHER " << (SPECIAL_BITS_TOGETHER ? "yes" : "no") << '\n';
		std::cout << "SIGN_BIT_MASK         " << to_binary(SIGN_BIT_MASK, bitsInBlock) << '\n';
		std::cout << "MSB_BIT_MASK          " << to_binary(MSB_BIT_MASK, bitsInBlock) << '\n';
		std::cout << "BLOCK_MSB_MASK        " << to_binary(BLOCK_MSB_MASK, bitsInBlock) << '\n';
		std::cout << "MSU_ZERO              " << to_binary(MSU_ZERO, bitsInBlock) << '\n';
		std::cout << "MSU_NAN               " << to_binary(MSU_NAN, bitsInBlock) << '\n';
	}

protected:

	/// <summary>
	/// 1's complement of the encoding. Used internally to create specific bit patterns
	/// </summary>
	/// <returns>reference to this cfloat object</returns>
	constexpr lns& flip() noexcept { // in-place one's complement
		for (size_t i = 0; i < nrBlocks; ++i) {
			_block[i] = bt(~_block[i]);
		}
		_block[MSU] &= MSU_MASK; // assert precondition of properly nulled leading non-bits
		return *this;
	}

	/// <summary>
	/// assign the value of the string representation to the cfloat
	/// </summary>
	/// <param name="stringRep">decimal scientific notation of a real number to be assigned</param>
	/// <returns>reference to this cfloat</returns>
	/// Clang doesn't support constexpr yet on string manipulations, so we need to make it conditional
	CONSTEXPRESSION lns& assign(const std::string& str) noexcept {
		clear();
		return *this;
	}

	//////////////////////////////////////////////////////
	/// convertion routines from native types

	template<typename SignedInt>
	CONSTEXPRESSION lns& convert_signed(SignedInt v) noexcept {
		return convert_ieee754(double(v));
	}
	template<typename UnsignedInt>
	CONSTEXPRESSION lns& convert_unsigned(UnsignedInt v) noexcept {
		return convert_ieee754(double(v));
	}
	template<typename Real>
	CONSTEXPRESSION lns& convert_ieee754(Real v) noexcept {
		bool s{ false };
		uint64_t unbiasedExponent{ 0 };
		uint64_t rawFraction{ 0 };
		extractFields(v, s, unbiasedExponent, rawFraction);
		if (unbiasedExponent == ieee754_parameter<Real>::eallset) { // nan and inf need to be remapped
			if (rawFraction == (ieee754_parameter<Real>::fmask & ieee754_parameter<Real>::snanmask) ||
				rawFraction == (ieee754_parameter<Real>::fmask & (ieee754_parameter<Real>::qnanmask | ieee754_parameter<Real>::snanmask))) {
				// 1.11111111.00000000.......00000001 signalling nan
				// 0.11111111.00000000000000000000001 signalling nan
				// MSVC
				// 1.11111111.10000000.......00000001 signalling nan
				// 0.11111111.10000000.......00000001 signalling nan
				setnan();
				return *this;
			}
			if (rawFraction == (ieee754_parameter<Real>::fmask & ieee754_parameter<Real>::qnanmask)) {
				// 1.11111111.10000000.......00000000 quiet nan
				// 0.11111111.10000000.......00000000 quiet nan
				setnan();
				//setsign(s);  a cfloat encodes a signalling nan with sign = 1, and a quiet nan with sign = 0
				return *this;
			}
			if (rawFraction == 0ull) {
				// 1.11111111.0000000.......000000000 -inf
				// 0.11111111.0000000.......000000000 +inf
				setinf(s);
				return *this;
			}
		}
		if (v == 0.0) {
			setzero();
			return *this;
		}

		// check if the value is in the representable range
		// NOTE: this is required to protect the rounding code below, which only works for values between [minpos, maxpos]
		// TODO: this is all incredibly slow as we are creating special values and converting them to Real to compare
		if constexpr (behavior.arith == Arithmetic::Saturating && behavior.limit == InfiniteLimit::Finite) {
			lns maxpos(SpecificValue::maxpos);
			lns maxneg(SpecificValue::maxneg);
			Real absoluteValue = std::abs(v);
			//std::cout << "maxpos : " << to_binary(maxpos) << " : " << maxpos << '\n';
			if (v > 0 && v >= Real(maxpos)) {
				return *this = maxpos;
			}
			if (v < 0 && v <= Real(maxneg)) {
				return *this = maxneg;
			}
			lns minpos(SpecificValue::minpos);
			lns<nbits + 1, rbits + 1, behavior, bt> halfMinpos(SpecificValue::minpos); // in log space
			//std::cout << "minpos     : " << minpos << '\n';
			//std::cout << "halfMinpos : " << halfMinpos << '\n';
			if (absoluteValue <= Real(halfMinpos)) {
				setzero();
				return *this;
			}
			else if (absoluteValue <= Real(minpos)) {
				return *this = (v > 0 ? minpos : -minpos);
			}
		}

		bool negative = (v < Real(0.0f));
		v = (negative ? -v : v);
		Real logv = std::log2(v);
		if (logv == 0.0) {
			_block.clear();
			_block.setbit(nbits - 1, negative);
			return *this;
		}


		ExponentBlockBinary lnsExponent{ 0 };

		extractFields(logv, s, unbiasedExponent, rawFraction); // use native conversion
		if (unbiasedExponent > 0) rawFraction |= (1ull << ieee754_parameter<Real>::fbits);
		int radixPoint = ieee754_parameter<Real>::fbits - (static_cast<int>(unbiasedExponent) - ieee754_parameter<Real>::bias);

		// our fixed-point has its radixPoint at rbits
		int shiftRight = radixPoint - int(rbits);
		if (shiftRight > 0) {
			if (shiftRight > 63) {
				// this shift degree would be undefined behavior, but the intended transformation is that we have no bits
				rawFraction = 0;
			}
			else {
				// we need to round the raw bits
				// collect guard, round, and sticky bits
				// this same logic will work for the case where 
				// we only have a guard bit and no round and/or sticky bits
				// because the mask logic will make round and sticky both 0
				// so no need to special case it
				uint64_t mask = (1ull << (shiftRight - 1));
				bool guard = (mask & rawFraction);
				mask >>= 1;
				bool round = (mask & rawFraction);
				if (shiftRight > 1) {
					mask = (0xFFFF'FFFF'FFFF'FFFFull << (shiftRight - 2));
					mask = ~mask;
				}
				else {
					mask = 0;
				}
				bool sticky = (mask & rawFraction);

				rawFraction >>= shiftRight;  // shift out the bits we are rounding away
				bool lsb = (rawFraction & 0x1ul);
				//  ... lsb | guard  round sticky   round
				//       x     0       x     x       down
				//       0     1       0     0       down  round to even
				//       1     1       0     0        up   round to even
				//       x     1       0     1        up
				//       x     1       1     0        up
				//       x     1       1     1        up
				if (guard) {
					if (lsb && (!round && !sticky)) ++rawFraction; // round to even
					if (round || sticky) ++rawFraction;
				}
				rawFraction = (s ? (~rawFraction + 1) : rawFraction); // if negative, map to two's complement
			}
			lnsExponent.setbits(rawFraction);
		}
		else {
			int shiftLeft = -shiftRight;
			if (shiftLeft < (64 - ieee754_parameter<Real>::fbits)) {  // what is the distance between the MSB and 64?
				// no need to round, just shift the bits in place
				rawFraction <<= shiftLeft;
				rawFraction = (s ? (~rawFraction + 1) : rawFraction); // if negative, map to two's complement
				lnsExponent.setbits(rawFraction);
			}
			else {
				// we need to project the bits we have on the fixpnt
				for (size_t i = 0; i < ieee754_parameter<Real>::fbits + 1; ++i) {
					if (rawFraction & 0x01) {
						lnsExponent.setbit(i + shiftLeft);
					}
					rawFraction >>= 1;
				}
				if (s) lnsExponent.twosComplement();
			}
		}
//		std::cout << "lns exponent : " << to_binary(lnsExponent) << " : " << lnsExponent << '\n';
		_block = lnsExponent;
		setsign(negative);

		return *this;
	}

	//////////////////////////////////////////////////////
	/// convertion routines to native types

	template<typename SignedInt>
	typename std::enable_if< std::is_integral<SignedInt>::value&& std::is_signed<SignedInt>::value, SignedInt>::type
		to_signed() const {
		return SignedInt(to_ieee754<double>());
	}
	template<typename UnsignedInt>
	typename std::enable_if< std::is_integral<UnsignedInt>::value&& std::is_unsigned<UnsignedInt>::value, UnsignedInt>::type
		to_unsigned() const {
		return UnsignedInt(to_ieee754<double>());
	}
	template<typename TargetFloat>
	CONSTEXPRESSION TargetFloat to_ieee754() const noexcept {   // TODO: don't use bit math, use proper limb math to speed this up
		// special case handling
		if (isnan()) return TargetFloat(NAN);
		if (iszero()) return TargetFloat(0.0f);
		bool negative = sign(); // cache for later decision
		// pick up the absolute value of the minimum normal and subnormal exponents 
		constexpr size_t minNormalExponent = static_cast<size_t>(-ieee754_parameter<TargetFloat > ::minNormalExp);
		constexpr size_t minSubnormalExponent = static_cast<size_t>(-ieee754_parameter<TargetFloat>::minSubnormalExp);
		static_assert(rbits <= minSubnormalExponent, "lns::to_ieee754: fraction is too small to represent with requested floating-point type");
		TargetFloat multiplier = 0;
		if constexpr (rbits > minNormalExponent) { // value is a subnormal number
			multiplier = ieee754_parameter<TargetFloat>::minSubnormal;
			for (size_t i = 0; i < minSubnormalExponent - rbits; ++i) {
				multiplier *= 2.0f; // these are error free multiplies
			}
		}
		else {
			// the value is a normal number
			multiplier = ieee754_parameter<TargetFloat>::minNormal;
			for (size_t i = 0; i < minNormalExponent - rbits; ++i) {
				multiplier *= 2.0f; // these are error free multiplies
			}
		}
		// you pop out here with multiplier set to the weight of the starting bit
		ExponentBlockBinary bb(_block);  // strip the sign bit
		bool expNegative = bb.sign();
		if (expNegative) bb.twosComplement();
		// construct the value
		TargetFloat value{ 0.0 };
		size_t bit = 0;
		for (size_t b = 0; b < bb.nrBlocks; ++b) {
			BlockType mask = static_cast<BlockType>(1ull);
			BlockType limb = bb[b];
			for (size_t i = 0; i < bitsInBlock; ++i) {
				if (limb & mask) value += multiplier;
				if (bit == nbits - 2) break; // skip the sign bit of the lns
				++bit;
				mask <<= 1;
				multiplier *= 2.0;
			}
		}
		value = (expNegative ? -value : value);
		value = std::pow(TargetFloat(2.0f), value);
		return (negative ? -value : value);
	}

private:
	BlockBinary _block;

	// template parameters need names different from class template parameters (for gcc and clang)
	template<size_t nnbits, size_t rrbits, ArithmeticBehavior bbehavior, typename nbt>
	friend std::ostream& operator<< (std::ostream& ostr, const lns<nnbits, rrbits, bbehavior, nbt>& r);
	template<size_t nnbits, size_t rrbits, ArithmeticBehavior bbehavior, typename nbt>
	friend std::istream& operator>> (std::istream& istr, lns<nnbits, rrbits, bbehavior, nbt>& r);

	template<size_t nnbits, size_t rrbits, ArithmeticBehavior bbehavior, typename nbt>
	friend bool operator==(const lns<nnbits, rrbits, bbehavior, nbt>& lhs, const lns<nnbits, rrbits, bbehavior, nbt>& rhs);
	template<size_t nnbits, size_t rrbits, ArithmeticBehavior bbehavior, typename nbt>
	friend bool operator< (const lns<nnbits, rrbits, bbehavior, nbt>& lhs, const lns<nnbits, rrbits, bbehavior, nbt>& rhs);
};

////////////////////// operators
template<size_t nnbits, size_t rrbits, ArithmeticBehavior bbehavior, typename nbt>
inline std::ostream& operator<<(std::ostream& ostr, const lns<nnbits, rrbits, bbehavior, nbt>& v) {
	ostr << double(v);
	return ostr;
}

template<size_t nnbits, size_t rrbits, ArithmeticBehavior bbehavior, typename nbt>
inline std::istream& operator>>(std::istream& istr, const lns<nnbits, rrbits, bbehavior, nbt>& v) {
	istr >> v._fraction;
	return istr;
}

// lns - logic operators
template<size_t nnbits, size_t rrbits, ArithmeticBehavior bbehavior, typename nbt>
inline bool operator==(const lns<nnbits, rrbits, bbehavior, nbt>& lhs, const lns<nnbits, rrbits, bbehavior, nbt>& rhs) {
	using LNS = lns<nnbits, rrbits, bbehavior, nbt>;
	if constexpr (LNS::nrBlocks == 1) {
		return lhs._block[0] == rhs._block[0];
	}
	else if constexpr (LNS::nrBlocks == 2) {
		return (lhs._block[0] == rhs._block[0]) && 
			   (lhs._block[1] == rhs._block[1]);
	}
	else if constexpr (LNS::nrBlocks == 3) {
		return (lhs._block[0] == rhs._block[0]) &&
			   (lhs._block[1] == rhs._block[1]) &&
			   (lhs._block[2] == rhs._block[2]);
	}
	else if constexpr (LNS::nrBlocks == 4) {
		return (lhs._block[0] == rhs._block[0]) &&
			   (lhs._block[1] == rhs._block[1]) &&
			   (lhs._block[2] == rhs._block[2]) &&
			   (lhs._block[3] == rhs._block[3]);
	}
	else {
		for (size_t i = 0; i < LNS::nrBlocks; ++i) {
			if (lhs.block(i) != rhs.block(i)) return false;
		}
		return true;
	}
}
template<size_t nnbits, size_t rrbits, ArithmeticBehavior bbehavior, typename nbt>
inline bool operator!=(const lns<nnbits, rrbits, bbehavior, nbt>& lhs, const lns<nnbits, rrbits, bbehavior, nbt>& rhs) { return !operator==(lhs, rhs); }
template<size_t nnbits, size_t rrbits, ArithmeticBehavior bbehavior, typename nbt>
inline bool operator< (const lns<nnbits, rrbits, bbehavior, nbt>& lhs, const lns<nnbits, rrbits, bbehavior, nbt>& rhs) {
	using LNS = lns<nnbits, rrbits, bbehavior, nbt>;
	bool lhsSign = lhs.at(nnbits - 1);
	bool rhsSign = rhs.at(nnbits - 1);
	if (lhsSign) {
		if (rhsSign) {
			LNS l(lhs);
			l.setbit(nnbits - 1, false);
			LNS r(rhs);
			r.setbit(nnbits - 1, false);
		}
		else {
			return true;
		}
	}
	else {
		if (rhsSign) {
			return false;
		}
		else {

		}
	}
	return false; 
}
template<size_t nnbits, size_t rrbits, ArithmeticBehavior bbehavior, typename nbt>
inline bool operator> (const lns<nnbits, rrbits, bbehavior, nbt>& lhs, const lns<nnbits, rrbits, bbehavior, nbt>& rhs) { return  operator< (rhs, lhs); }
template<size_t nnbits, size_t rrbits, ArithmeticBehavior bbehavior, typename nbt>
inline bool operator<=(const lns<nnbits, rrbits, bbehavior, nbt>& lhs, const lns<nnbits, rrbits, bbehavior, nbt>& rhs) { return !operator> (lhs, rhs); }
template<size_t nnbits, size_t rrbits, ArithmeticBehavior bbehavior, typename nbt>
inline bool operator>=(const lns<nnbits, rrbits, bbehavior, nbt>& lhs, const lns<nnbits, rrbits, bbehavior, nbt>& rhs) { return !operator< (lhs, rhs); }

// lns - literal logic operators
template<size_t nnbits, size_t rrbits, ArithmeticBehavior bbehavior, typename nbt>
inline bool operator==(const lns<nnbits, rrbits, bbehavior, nbt>& lhs, double rhs) { return lhs == lns<nnbits, rrbits, bbehavior, nbt>(rhs); }
template<size_t nnbits, size_t rrbits, ArithmeticBehavior bbehavior, typename nbt>
inline bool operator!=(const lns<nnbits, rrbits, bbehavior, nbt>& lhs, double rhs) { return !operator==(lhs, rhs); }
template<size_t nnbits, size_t rrbits, ArithmeticBehavior bbehavior, typename nbt>
inline bool operator< (const lns<nnbits, rrbits, bbehavior, nbt>& lhs, double rhs) { return lhs < lns<nnbits, rrbits, bbehavior, nbt>(rhs); }
template<size_t nnbits, size_t rrbits, ArithmeticBehavior bbehavior, typename nbt>
inline bool operator> (const lns<nnbits, rrbits, bbehavior, nbt>& lhs, double rhs) { return  operator< (rhs, lhs); }
template<size_t nnbits, size_t rrbits, ArithmeticBehavior bbehavior, typename nbt>
inline bool operator<=(const lns<nnbits, rrbits, bbehavior, nbt>& lhs, double rhs) { return !operator> (lhs, rhs); }
template<size_t nnbits, size_t rrbits, ArithmeticBehavior bbehavior, typename nbt>
inline bool operator>=(const lns<nnbits, rrbits, bbehavior, nbt>& lhs, double rhs) { return !operator< (lhs, rhs); }

// lns - lns binary arithmetic operators

<<<<<<< HEAD
template<size_t nbits, size_t rbits, ArithmeticBehavior behavior, typename bt>
inline lns<nbits, rbits, behavior, bt> operator+(const lns<nbits, rbits, behavior, bt>& lhs, const lns<nbits, rbits, behavior, bt>& rhs) {
	lns<nbits, rbits, behavior, bt> sum(lhs);
=======
template<size_t nbits, size_t rbits, typename bt>
inline lns<nbits, rbits, bt> operator+(const lns<nbits, rbits, bt>& lhs, const lns<nbits, rbits, bt>& rhs) {
	lns<nbits, rbits, bt> sum(lhs);
>>>>>>> f2b33452
	sum += rhs;
	return sum;
}

<<<<<<< HEAD
template<size_t nbits, size_t rbits, ArithmeticBehavior behavior, typename bt>
inline lns<nbits, rbits, behavior, bt> operator-(const lns<nbits, rbits, behavior, bt>& lhs, const lns<nbits, rbits, behavior, bt>& rhs) {
	lns<nbits, rbits, behavior, bt> diff(lhs);
=======
template<size_t nbits, size_t rbits, typename bt>
inline lns<nbits, rbits, bt> operator-(const lns<nbits, rbits, bt>& lhs, const lns<nbits, rbits, bt>& rhs) {
	lns<nbits, rbits, bt> diff(lhs);
>>>>>>> f2b33452
	diff -= rhs;
	return diff;
}

<<<<<<< HEAD
template<size_t nbits, size_t rbits, ArithmeticBehavior behavior, typename bt>
inline lns<nbits, rbits, behavior, bt> operator*(const lns<nbits, rbits, behavior, bt>& lhs, const lns<nbits, rbits, behavior, bt>& rhs) {
	lns<nbits, rbits, behavior, bt> mul(lhs);
=======
template<size_t nbits, size_t rbits, typename bt>
inline lns<nbits, rbits, bt> operator*(const lns<nbits, rbits, bt>& lhs, const lns<nbits, rbits, bt>& rhs) {
	lns<nbits, rbits, bt> mul(lhs);
>>>>>>> f2b33452
	mul *= rhs;
	return mul;
}

<<<<<<< HEAD
template<size_t nbits, size_t rbits, ArithmeticBehavior behavior, typename bt>
inline lns<nbits, rbits, behavior, bt> operator/(const lns<nbits, rbits, behavior, bt>& lhs, const lns<nbits, rbits, behavior, bt>& rhs) {
	lns<nbits, rbits, behavior, bt> ratio(lhs);
=======
template<size_t nbits, size_t rbits, typename bt>
inline lns<nbits, rbits, bt> operator/(const lns<nbits, rbits, bt>& lhs, const lns<nbits, rbits, bt>& rhs) {
	lns<nbits, rbits, bt> ratio(lhs);
>>>>>>> f2b33452
	ratio /= rhs;
	return ratio;
}

// lns - literal binary arithmetic operators

<<<<<<< HEAD
template<size_t nbits, size_t rbits, ArithmeticBehavior behavior, typename bt>
inline lns<nbits, rbits, behavior, bt> operator+(const lns<nbits, rbits, behavior, bt>& lhs, double rhs) {
	lns<nbits, rbits, behavior, bt> sum(lhs);
=======
template<size_t nbits, size_t rbits, typename bt>
inline lns<nbits, rbits, bt> operator+(const lns<nbits, rbits, bt>& lhs, double rhs) {
	lns<nbits, rbits, bt> sum(lhs);
>>>>>>> f2b33452
	sum += rhs;
	return sum;
}

<<<<<<< HEAD
template<size_t nbits, size_t rbits, ArithmeticBehavior behavior, typename bt>
inline lns<nbits, rbits, behavior, bt> operator-(const lns<nbits, rbits, behavior, bt>& lhs, double rhs) {
	lns<nbits, rbits, behavior, bt> diff(lhs);
=======
template<size_t nbits, size_t rbits, typename bt>
inline lns<nbits, rbits, bt> operator-(const lns<nbits, rbits, bt>& lhs, double rhs) {
	lns<nbits, rbits, bt> diff(lhs);
>>>>>>> f2b33452
	diff -= rhs;
	return diff;
}

<<<<<<< HEAD
template<size_t nbits, size_t rbits, ArithmeticBehavior behavior, typename bt>
inline lns<nbits, rbits, behavior, bt> operator*(const lns<nbits, rbits, behavior, bt>& lhs, double rhs) {
	lns<nbits, rbits, behavior, bt> mul(lhs);
=======
template<size_t nbits, size_t rbits, typename bt>
inline lns<nbits, rbits, bt> operator*(const lns<nbits, rbits, bt>& lhs, double rhs) {
	lns<nbits, rbits, bt> mul(lhs);
>>>>>>> f2b33452
	mul *= rhs;
	return mul;
}

<<<<<<< HEAD
template<size_t nbits, size_t rbits, ArithmeticBehavior behavior, typename bt>
inline lns<nbits, rbits, behavior, bt> operator/(const lns<nbits, rbits, behavior, bt>& lhs, double rhs) {
	lns<nbits, rbits, behavior, bt> ratio(lhs);
=======
template<size_t nbits, size_t rbits, typename bt>
inline lns<nbits, rbits, bt> operator/(const lns<nbits, rbits, bt>& lhs, double rhs) {
	lns<nbits, rbits, bt> ratio(lhs);
>>>>>>> f2b33452
	ratio /= rhs;
	return ratio;
}

// literal - lns binary arithmetic operators

<<<<<<< HEAD
template<size_t nbits, size_t rbits, ArithmeticBehavior behavior, typename bt>
inline lns<nbits, rbits, behavior, bt> operator+(double lhs, const lns<nbits, rbits, behavior, bt>& rhs) {
	lns<nbits, rbits, behavior, bt> sum(lhs);
=======
template<size_t nbits, size_t rbits, typename bt>
inline lns<nbits, rbits, bt> operator+(double lhs, const lns<nbits, rbits, bt>& rhs) {
	lns<nbits, rbits, bt> sum(lhs);
>>>>>>> f2b33452
	sum += rhs;
	return sum;
}

<<<<<<< HEAD
template<size_t nbits, size_t rbits, ArithmeticBehavior behavior, typename bt>
inline lns<nbits, rbits, behavior, bt> operator-(double lhs, const lns<nbits, rbits, behavior, bt>& rhs) {
	lns<nbits, rbits, behavior, bt> diff(lhs);
=======
template<size_t nbits, size_t rbits, typename bt>
inline lns<nbits, rbits, bt> operator-(double lhs, const lns<nbits, rbits, bt>& rhs) {
	lns<nbits, rbits, bt> diff(lhs);
>>>>>>> f2b33452
	diff -= rhs;
	return diff;
}

<<<<<<< HEAD
template<size_t nbits, size_t rbits, ArithmeticBehavior behavior, typename bt>
inline lns<nbits, rbits, behavior, bt> operator*(double lhs, const lns<nbits, rbits, behavior, bt>& rhs) {
	lns<nbits, rbits, behavior, bt> mul(lhs);
=======
template<size_t nbits, size_t rbits, typename bt>
inline lns<nbits, rbits, bt> operator*(double lhs, const lns<nbits, rbits, bt>& rhs) {
	lns<nbits, rbits, bt> mul(lhs);
>>>>>>> f2b33452
	mul *= rhs;
	return mul;
}

<<<<<<< HEAD
template<size_t nbits, size_t rbits, ArithmeticBehavior behavior, typename bt>
inline lns<nbits, rbits, behavior, bt> operator/(double lhs, const lns<nbits, rbits, behavior, bt>& rhs) {
	lns<nbits, rbits, behavior, bt> ratio(lhs);
=======
template<size_t nbits, size_t rbits, typename bt>
inline lns<nbits, rbits, bt> operator/(double lhs, const lns<nbits, rbits, bt>& rhs) {
	lns<nbits, rbits, bt> ratio(lhs);
>>>>>>> f2b33452
	ratio /= rhs;
	return ratio;
}

<<<<<<< HEAD
template<size_t nbits, size_t rbits, ArithmeticBehavior behavior, typename bt>
inline std::string to_binary(const lns<nbits, rbits, behavior, bt>& number, bool nibbleMarker = false) {
=======
template<size_t nbits, size_t rbits, typename bt>
inline std::string to_binary(const lns<nbits, rbits, bt>& number, bool nibbleMarker = false) {
>>>>>>> f2b33452
	std::stringstream s;
	s << "0b";
	s << (number.sign() ? "1." : "0.");
	if constexpr (nbits - 2 >= rbits) {
		for (int i = static_cast<int>(nbits) - 2; i >= static_cast<int>(rbits); --i) {
			s << (number.at(static_cast<size_t>(i)) ? '1' : '0');
			if ((i - rbits) > 0 && ((i - rbits) % 4) == 0 && nibbleMarker) s << '\'';
		}
	}
	if constexpr (rbits > 0) {
		s << '.';
		for (int i = static_cast<int>(rbits) - 1; i >= 0; --i) {
			s << (number.at(static_cast<size_t>(i)) ? '1' : '0');
			if (i > 0 && (i % 4) == 0 && nibbleMarker) s << '\'';
		}
	}
	return s.str();
}

template<size_t nbits, size_t rbits, ArithmeticBehavior behavior, typename bt>
inline std::string components(const lns<nbits, rbits, behavior, bt>& v) {
	std::stringstream s;
	if (v.iszero()) {
		s << " zero b" << std::setw(nbits) << v.fraction();
		return s.str();
	}
	else if (v.isinf()) {
		s << " infinite b" << std::setw(nbits) << v.fraction();
		return s.str();
	}
	s << "(" << (v.sign() ? "-" : "+") << "," << v.scale() << "," << v.fraction() << ")";
	return s.str();
}

// standard library functions for floating point

/// Magnitude of a scientific notation value (equivalent to turning the sign bit off).
template<size_t nbits, size_t rbits, ArithmeticBehavior behavior, typename bt>
inline lns<nbits, rbits, behavior, bt> abs(const lns<nbits, rbits, behavior, bt>& v) {
	lns<nbits, rbits, behavior, bt> magnitude(v);
	magnitude.setsign(false);
	return magnitude;
}

template<size_t nbits, size_t rbits, ArithmeticBehavior behavior, typename bt>
inline lns<nbits, rbits, behavior, bt> frexp(const lns<nbits, rbits, behavior, bt>& x, int* exp) {
	return lns<nbits, rbits, behavior, bt>(std::frexp(double(x), exp));
}

template<size_t nbits, size_t rbits, ArithmeticBehavior behavior, typename bt>
inline lns<nbits, rbits, behavior, bt> ldexp(const lns<nbits, rbits, behavior, bt>& x, int exp) {
		return lns<nbits, rbits, behavior, bt>(std::ldexp(double(x), exp));
}

}} // namespace sw::universal<|MERGE_RESOLUTION|>--- conflicted
+++ resolved
@@ -11,11 +11,8 @@
 #include <universal/internal/blockbinary/blockbinary.hpp>
 #include <universal/internal/abstract/triple.hpp>
 #include <universal/number/shared/specific_value_encoding.hpp>
-<<<<<<< HEAD
 #include <universal/behavior/arithmetic.hpp>
 #include <universal/number/lns/lns_fwd.hpp>
-=======
->>>>>>> f2b33452
 
 namespace sw { namespace universal {
 		
@@ -807,173 +804,95 @@
 
 // lns - lns binary arithmetic operators
 
-<<<<<<< HEAD
 template<size_t nbits, size_t rbits, ArithmeticBehavior behavior, typename bt>
 inline lns<nbits, rbits, behavior, bt> operator+(const lns<nbits, rbits, behavior, bt>& lhs, const lns<nbits, rbits, behavior, bt>& rhs) {
 	lns<nbits, rbits, behavior, bt> sum(lhs);
-=======
-template<size_t nbits, size_t rbits, typename bt>
-inline lns<nbits, rbits, bt> operator+(const lns<nbits, rbits, bt>& lhs, const lns<nbits, rbits, bt>& rhs) {
-	lns<nbits, rbits, bt> sum(lhs);
->>>>>>> f2b33452
 	sum += rhs;
 	return sum;
 }
 
-<<<<<<< HEAD
 template<size_t nbits, size_t rbits, ArithmeticBehavior behavior, typename bt>
 inline lns<nbits, rbits, behavior, bt> operator-(const lns<nbits, rbits, behavior, bt>& lhs, const lns<nbits, rbits, behavior, bt>& rhs) {
 	lns<nbits, rbits, behavior, bt> diff(lhs);
-=======
-template<size_t nbits, size_t rbits, typename bt>
-inline lns<nbits, rbits, bt> operator-(const lns<nbits, rbits, bt>& lhs, const lns<nbits, rbits, bt>& rhs) {
-	lns<nbits, rbits, bt> diff(lhs);
->>>>>>> f2b33452
 	diff -= rhs;
 	return diff;
 }
 
-<<<<<<< HEAD
 template<size_t nbits, size_t rbits, ArithmeticBehavior behavior, typename bt>
 inline lns<nbits, rbits, behavior, bt> operator*(const lns<nbits, rbits, behavior, bt>& lhs, const lns<nbits, rbits, behavior, bt>& rhs) {
 	lns<nbits, rbits, behavior, bt> mul(lhs);
-=======
-template<size_t nbits, size_t rbits, typename bt>
-inline lns<nbits, rbits, bt> operator*(const lns<nbits, rbits, bt>& lhs, const lns<nbits, rbits, bt>& rhs) {
-	lns<nbits, rbits, bt> mul(lhs);
->>>>>>> f2b33452
 	mul *= rhs;
 	return mul;
 }
 
-<<<<<<< HEAD
 template<size_t nbits, size_t rbits, ArithmeticBehavior behavior, typename bt>
 inline lns<nbits, rbits, behavior, bt> operator/(const lns<nbits, rbits, behavior, bt>& lhs, const lns<nbits, rbits, behavior, bt>& rhs) {
 	lns<nbits, rbits, behavior, bt> ratio(lhs);
-=======
-template<size_t nbits, size_t rbits, typename bt>
-inline lns<nbits, rbits, bt> operator/(const lns<nbits, rbits, bt>& lhs, const lns<nbits, rbits, bt>& rhs) {
-	lns<nbits, rbits, bt> ratio(lhs);
->>>>>>> f2b33452
 	ratio /= rhs;
 	return ratio;
 }
 
 // lns - literal binary arithmetic operators
 
-<<<<<<< HEAD
 template<size_t nbits, size_t rbits, ArithmeticBehavior behavior, typename bt>
 inline lns<nbits, rbits, behavior, bt> operator+(const lns<nbits, rbits, behavior, bt>& lhs, double rhs) {
 	lns<nbits, rbits, behavior, bt> sum(lhs);
-=======
-template<size_t nbits, size_t rbits, typename bt>
-inline lns<nbits, rbits, bt> operator+(const lns<nbits, rbits, bt>& lhs, double rhs) {
-	lns<nbits, rbits, bt> sum(lhs);
->>>>>>> f2b33452
+	sum += rhs;
+}
+
+template<size_t nbits, size_t rbits, ArithmeticBehavior behavior, typename bt>
+inline lns<nbits, rbits, behavior, bt> operator-(const lns<nbits, rbits, behavior, bt>& lhs, double rhs) {
+	lns<nbits, rbits, behavior, bt> diff(lhs);
+	diff -= rhs;
+	return diff;
+}
+
+template<size_t nbits, size_t rbits, ArithmeticBehavior behavior, typename bt>
+inline lns<nbits, rbits, behavior, bt> operator*(const lns<nbits, rbits, behavior, bt>& lhs, double rhs) {
+	lns<nbits, rbits, behavior, bt> mul(lhs);
+	mul *= rhs;
+	return mul;
+}
+
+template<size_t nbits, size_t rbits, ArithmeticBehavior behavior, typename bt>
+inline lns<nbits, rbits, behavior, bt> operator/(const lns<nbits, rbits, behavior, bt>& lhs, double rhs) {
+	lns<nbits, rbits, behavior, bt> ratio(lhs);
+	ratio /= rhs;
+	return ratio;
+}
+
+// literal - lns binary arithmetic operators
+
+template<size_t nbits, size_t rbits, ArithmeticBehavior behavior, typename bt>
+inline lns<nbits, rbits, behavior, bt> operator+(double lhs, const lns<nbits, rbits, behavior, bt>& rhs) {
+	lns<nbits, rbits, behavior, bt> sum(lhs);
 	sum += rhs;
 	return sum;
 }
 
-<<<<<<< HEAD
-template<size_t nbits, size_t rbits, ArithmeticBehavior behavior, typename bt>
-inline lns<nbits, rbits, behavior, bt> operator-(const lns<nbits, rbits, behavior, bt>& lhs, double rhs) {
+template<size_t nbits, size_t rbits, ArithmeticBehavior behavior, typename bt>
+inline lns<nbits, rbits, behavior, bt> operator-(double lhs, const lns<nbits, rbits, behavior, bt>& rhs) {
 	lns<nbits, rbits, behavior, bt> diff(lhs);
-=======
-template<size_t nbits, size_t rbits, typename bt>
-inline lns<nbits, rbits, bt> operator-(const lns<nbits, rbits, bt>& lhs, double rhs) {
-	lns<nbits, rbits, bt> diff(lhs);
->>>>>>> f2b33452
 	diff -= rhs;
 	return diff;
 }
 
-<<<<<<< HEAD
-template<size_t nbits, size_t rbits, ArithmeticBehavior behavior, typename bt>
-inline lns<nbits, rbits, behavior, bt> operator*(const lns<nbits, rbits, behavior, bt>& lhs, double rhs) {
+template<size_t nbits, size_t rbits, ArithmeticBehavior behavior, typename bt>
+inline lns<nbits, rbits, behavior, bt> operator*(double lhs, const lns<nbits, rbits, behavior, bt>& rhs) {
 	lns<nbits, rbits, behavior, bt> mul(lhs);
-=======
-template<size_t nbits, size_t rbits, typename bt>
-inline lns<nbits, rbits, bt> operator*(const lns<nbits, rbits, bt>& lhs, double rhs) {
-	lns<nbits, rbits, bt> mul(lhs);
->>>>>>> f2b33452
 	mul *= rhs;
 	return mul;
 }
 
-<<<<<<< HEAD
-template<size_t nbits, size_t rbits, ArithmeticBehavior behavior, typename bt>
-inline lns<nbits, rbits, behavior, bt> operator/(const lns<nbits, rbits, behavior, bt>& lhs, double rhs) {
+template<size_t nbits, size_t rbits, ArithmeticBehavior behavior, typename bt>
+inline lns<nbits, rbits, behavior, bt> operator/(double lhs, const lns<nbits, rbits, behavior, bt>& rhs) {
 	lns<nbits, rbits, behavior, bt> ratio(lhs);
-=======
-template<size_t nbits, size_t rbits, typename bt>
-inline lns<nbits, rbits, bt> operator/(const lns<nbits, rbits, bt>& lhs, double rhs) {
-	lns<nbits, rbits, bt> ratio(lhs);
->>>>>>> f2b33452
 	ratio /= rhs;
 	return ratio;
 }
 
-// literal - lns binary arithmetic operators
-
-<<<<<<< HEAD
-template<size_t nbits, size_t rbits, ArithmeticBehavior behavior, typename bt>
-inline lns<nbits, rbits, behavior, bt> operator+(double lhs, const lns<nbits, rbits, behavior, bt>& rhs) {
-	lns<nbits, rbits, behavior, bt> sum(lhs);
-=======
-template<size_t nbits, size_t rbits, typename bt>
-inline lns<nbits, rbits, bt> operator+(double lhs, const lns<nbits, rbits, bt>& rhs) {
-	lns<nbits, rbits, bt> sum(lhs);
->>>>>>> f2b33452
-	sum += rhs;
-	return sum;
-}
-
-<<<<<<< HEAD
-template<size_t nbits, size_t rbits, ArithmeticBehavior behavior, typename bt>
-inline lns<nbits, rbits, behavior, bt> operator-(double lhs, const lns<nbits, rbits, behavior, bt>& rhs) {
-	lns<nbits, rbits, behavior, bt> diff(lhs);
-=======
-template<size_t nbits, size_t rbits, typename bt>
-inline lns<nbits, rbits, bt> operator-(double lhs, const lns<nbits, rbits, bt>& rhs) {
-	lns<nbits, rbits, bt> diff(lhs);
->>>>>>> f2b33452
-	diff -= rhs;
-	return diff;
-}
-
-<<<<<<< HEAD
-template<size_t nbits, size_t rbits, ArithmeticBehavior behavior, typename bt>
-inline lns<nbits, rbits, behavior, bt> operator*(double lhs, const lns<nbits, rbits, behavior, bt>& rhs) {
-	lns<nbits, rbits, behavior, bt> mul(lhs);
-=======
-template<size_t nbits, size_t rbits, typename bt>
-inline lns<nbits, rbits, bt> operator*(double lhs, const lns<nbits, rbits, bt>& rhs) {
-	lns<nbits, rbits, bt> mul(lhs);
->>>>>>> f2b33452
-	mul *= rhs;
-	return mul;
-}
-
-<<<<<<< HEAD
-template<size_t nbits, size_t rbits, ArithmeticBehavior behavior, typename bt>
-inline lns<nbits, rbits, behavior, bt> operator/(double lhs, const lns<nbits, rbits, behavior, bt>& rhs) {
-	lns<nbits, rbits, behavior, bt> ratio(lhs);
-=======
-template<size_t nbits, size_t rbits, typename bt>
-inline lns<nbits, rbits, bt> operator/(double lhs, const lns<nbits, rbits, bt>& rhs) {
-	lns<nbits, rbits, bt> ratio(lhs);
->>>>>>> f2b33452
-	ratio /= rhs;
-	return ratio;
-}
-
-<<<<<<< HEAD
 template<size_t nbits, size_t rbits, ArithmeticBehavior behavior, typename bt>
 inline std::string to_binary(const lns<nbits, rbits, behavior, bt>& number, bool nibbleMarker = false) {
-=======
-template<size_t nbits, size_t rbits, typename bt>
-inline std::string to_binary(const lns<nbits, rbits, bt>& number, bool nibbleMarker = false) {
->>>>>>> f2b33452
 	std::stringstream s;
 	s << "0b";
 	s << (number.sign() ? "1." : "0.");
