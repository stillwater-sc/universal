#file (GLOB ALL_SRCS "./*.cpp")

set(COMPLEX_SRCS complex.cpp)

set(CONCURRENCY_SRCS concurrency.cpp)

set(EXAMPLE_SRCS efunc_posits.cpp 
	 efunc_valids.cpp 
	 gismo_test.cpp 
	 serialization.cpp 
	 skeleton.cpp 
	 type_test.cpp
	 float_to_decimal_string.cpp
<<<<<<< HEAD
	 generateClosurePlots.cpp

=======
	 conversion.cpp
)

set(ET_SRCS expression_templates.cpp
	 lazy_evaluation.cpp
	 #lazy_evaluation_2.cpp
>>>>>>> 8f93e9d8
)

compile_all("true" "play" "Playground/Integration" "${EXAMPLE_SRCS}")
compile_all("true" "play" "Playground/Expression Templates" "${ET_SRCS}")

# NOTE: AppleClang as XCode14 and Xcode15 have std::complex libs that do not support user defined types5
if(UNIVRSL_BUILD_COMPLEX)
    message(STATUS "Adding playground complex experiment")
    compile_all("true" "play" "Playground/Complex" "${COMPLEX_SRCS}")
else(UNIVRSL_BUILD_COMPLEX)
    message(STATUS "Removing complex environment experiment in the Playground")
endif(UNIVRSL_BUILD_COMPLEX)

if(UNIVRSL_BUILD_CONCURRENCY)
    message(STATUS "Adding playground concurrency experiment")
    compile_all("true" "play" "Playground/Concurrency" "${COMPLEX_SRCS}")
else(UNIVRSL_BUILD_CONCURRENCY)
    message(STATUS "Removing concurrency experiment in the Playground")
endif(UNIVRSL_BUILD_CONCURRENCY)<|MERGE_RESOLUTION|>--- conflicted
+++ resolved
@@ -11,17 +11,13 @@
 	 skeleton.cpp 
 	 type_test.cpp
 	 float_to_decimal_string.cpp
-<<<<<<< HEAD
 	 generateClosurePlots.cpp
-
-=======
 	 conversion.cpp
 )
 
 set(ET_SRCS expression_templates.cpp
 	 lazy_evaluation.cpp
 	 #lazy_evaluation_2.cpp
->>>>>>> 8f93e9d8
 )
 
 compile_all("true" "play" "Playground/Integration" "${EXAMPLE_SRCS}")
