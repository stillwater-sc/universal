// api.cpp: application programming interface demonstration of fixed-size, arbitrary precision logarithmic number system
//
// Copyright (C) 2017-2022 Stillwater Supercomputing, Inc.
//
// This file is part of the universal numbers project, which is released under an MIT Open Source license.
#include <universal/utility/directives.hpp>
// minimum set of include files to reflect source code dependencies
#include <universal/number/lns/lns.hpp>
#include <universal/number/cfloat/cfloat.hpp>  // bit field comparisons
#include <universal/verification/test_suite.hpp>

// Regression testing guards: typically set by the cmake configuration, but MANUAL_TESTING is an override
#define MANUAL_TESTING 1
// REGRESSION_LEVEL_OVERRIDE is set by the cmake file to drive a specific regression intensity
// It is the responsibility of the regression test to organize the tests in a quartile progression.
//#undef REGRESSION_LEVEL_OVERRIDE
#ifndef REGRESSION_LEVEL_OVERRIDE
#undef REGRESSION_LEVEL_1
#undef REGRESSION_LEVEL_2
#undef REGRESSION_LEVEL_3
#undef REGRESSION_LEVEL_4
#define REGRESSION_LEVEL_1 1
#define REGRESSION_LEVEL_2 1
#define REGRESSION_LEVEL_3 1
#define REGRESSION_LEVEL_4 1
#endif

int main()
try {
	using namespace sw::universal;

	std::string test_suite  = "lns API demonstration";
	std::string test_tag    = "api";
	bool reportTestCases    = false;
	int nrOfFailedTestCases = 0;

	ReportTestSuiteHeader(test_suite, reportTestCases);

	// important behavioral traits
	ReportTrivialityOfType<lns<8, 2>>();

	// default behavior
	std::cout << "+---------    default lns bahavior\n";
	{
		using Real = lns<8, 3>;
		Real a(1.0f), b(1.0f), c;
		ArithmeticOperators<Real>(a, b);
		a = 1;  // integer assignment
		b = 1;
		c = a + b;
<<<<<<< HEAD
		ReportBinaryOperation(a, "+", b, c);
=======
		ReportBinaryOperation(a, "*", b, c);
>>>>>>> f2b33452
	}

	// configuration
	std::cout << "+---------    explicit alignment bahavior\n";
	{
<<<<<<< HEAD
		using Real = lns<16, 5, Saturating, std::uint16_t>;
		ArithmeticOperators<Real>(1.0f, 1.0f);
	}
	{
		using Real = lns<24, 5, Saturating, std::uint32_t>;
		ArithmeticOperators<Real>(1.0f, 1.0f);
	}

	std::cout << "+---------    Dynamic ranges of lns<> configurations   --------+\n";
	{
		std::cout << dynamic_range(lns< 4, 2>()) << '\n';
		std::cout << dynamic_range(lns< 8, 3>()) << '\n';
		std::cout << dynamic_range(lns<12, 4>()) << '\n';
		std::cout << dynamic_range(lns<16, 5>()) << '\n';
		std::cout << dynamic_range(lns<20, 6>()) << '\n';
	}

	std::cout << "+---------    Dynamic ranges of 8-bit lns<> configurations   --------+\n";
=======
		using Real = lns<16, 5, std::uint16_t>;
		ArithmeticOperators<Real>(1.0f, 1.0f);
	}
	{
		using Real = lns<24, 5, std::uint32_t>;
		ArithmeticOperators<Real>(1.0f, 1.0f);
	}

	std::cout << "+---------    Dynamic ranges of lns<> configurations   --------+\n";
	{
		std::cout << dynamic_range(lns< 4, 2>()) << '\n';
		std::cout << dynamic_range(lns< 8, 3>()) << '\n';
		std::cout << dynamic_range(lns<12, 4>()) << '\n';
		std::cout << dynamic_range(lns<16, 5>()) << '\n';
		std::cout << dynamic_range(lns<20, 6>()) << '\n';
	}

	std::cout << "+---------    constexpr and specific values   --------+\n";
	{
		constexpr size_t nbits = 10;
		constexpr size_t es = 3;
		using Real = lns<nbits, es>;  // bt = uint8_t

		CONSTEXPRESSION Real a{}; // zero constexpr
		std::cout << type_tag(a) << '\n';

		// TODO: needs a constexpr version of log2() function
//		CONSTEXPRESSION Real b(1.0f);  // constexpr of a native type conversion
//		std::cout << to_binary(b) << " : " << b << '\n';

		CONSTEXPRESSION Real c(SpecificValue::minpos);  // constexpr of a special value in the encoding
		std::cout << to_binary(c) << " : " << c << " == minpos" << '\n';

		CONSTEXPRESSION Real d(SpecificValue::maxpos);  // constexpr of a special value in the encoding
		std::cout << to_binary(d) << " : " << d << " == maxpos" << '\n';
	}

	std::cout << "+---------    extreme values   --------+\n";
	{
		constexpr size_t nbits = 10;
		constexpr size_t es = 3;
		using Real = lns<nbits, es>;  // bt = uint8_t

		Real a, b, c;

		a = INFINITY;
		b = 2;
		c = a / b;
		std::cout << "scale(" << a << ") = " << a.scale() << '\n';
		std::cout << "scale(" << b << ") = " << b.scale() << '\n';
		ReportBinaryOperation(a, "/", b, c);
	}

	std::cout << "+---------    comparison to classic floats\n";
>>>>>>> f2b33452
	{
		std::cout << dynamic_range(lns<8, 0>()) << '\n';
		std::cout << dynamic_range(lns<8, 1>()) << '\n';
		std::cout << dynamic_range(lns<8, 2>()) << '\n';
		std::cout << dynamic_range(lns<8, 3>()) << '\n';
		std::cout << dynamic_range(lns<8, 4>()) << '\n';
		std::cout << dynamic_range(lns<8, 5>()) << '\n';
		std::cout << dynamic_range(lns<8, 6>()) << '\n';
		std::cout << dynamic_range(lns<8, 7>()) << '\n';
	}

	std::cout << "+---------    constexpr and specific values   --------+\n";
	{
		constexpr size_t nbits = 10;
		constexpr size_t rbits = 3;
		using Real = lns<nbits, rbits>;  // bt = uint8_t

		CONSTEXPRESSION Real a{}; // zero constexpr
		std::cout << type_tag(a) << '\n';

		// TODO: needs a constexpr version of log2() function
//		CONSTEXPRESSION Real b(1.0f);  // constexpr of a native type conversion
//		std::cout << to_binary(b) << " : " << b << '\n';

		CONSTEXPRESSION Real c(SpecificValue::minpos);  // constexpr of a special value in the encoding
		std::cout << to_binary(c) << " : " << c << " == minpos" << '\n';

		CONSTEXPRESSION Real d(SpecificValue::maxpos);  // constexpr of a special value in the encoding
		std::cout << to_binary(d) << " : " << d << " == maxpos" << '\n';
	}

	std::cout << "+---------    extreme values   --------+\n";
	{
		constexpr size_t nbits = 10;
		constexpr size_t rbits = 3;
		using Real = lns<nbits, rbits>;  // bt = uint8_t

		Real a, b, c;

		a = INFINITY;
		b = 2;
		c = a / b;
		std::cout << "scale(" << a << ") = " << a.scale() << '\n';
		std::cout << "scale(" << b << ") = " << b.scale() << '\n';
		ReportBinaryOperation(a, "/", b, c);
	}

	std::cout << "+---------    comparison to classic floats\n";
	{
		using LNS = lns<16, 8, Saturating, std::uint16_t>;
		using Real = cfloat<16, 5, std::uint16_t>;
		LNS a;
		Real b;
		static_assert(std::is_trivially_constructible<LNS>(), "lns<> is not trivially constructible");
		a = 1;
		std::cout << std::setw(80) << type_tag(a) << " : " << to_binary(a, true) << " : " << color_print(a, true) << " : " << float(a) << '\n';
		b = 1;
		std::cout << std::setw(80) << type_tag(b) << " : " << to_binary(b, true) << " : " << color_print(b, true) << " : " << float(b) << '\n';
	}
	
	ReportTestSuiteResults(test_suite, nrOfFailedTestCases);
	return EXIT_SUCCESS;
}
catch (char const* msg) {
	std::cerr << msg << std::endl;
	return EXIT_FAILURE;
}
catch (const std::runtime_error& err) {
	std::cerr << "Uncaught runtime exception: " << err.what() << std::endl;
	return EXIT_FAILURE;
}
catch (...) {
	std::cerr << "Caught unknown exception" << std::endl;
	return EXIT_FAILURE;
}<|MERGE_RESOLUTION|>--- conflicted
+++ resolved
@@ -48,36 +48,12 @@
 		a = 1;  // integer assignment
 		b = 1;
 		c = a + b;
-<<<<<<< HEAD
 		ReportBinaryOperation(a, "+", b, c);
-=======
-		ReportBinaryOperation(a, "*", b, c);
->>>>>>> f2b33452
 	}
 
 	// configuration
 	std::cout << "+---------    explicit alignment bahavior\n";
 	{
-<<<<<<< HEAD
-		using Real = lns<16, 5, Saturating, std::uint16_t>;
-		ArithmeticOperators<Real>(1.0f, 1.0f);
-	}
-	{
-		using Real = lns<24, 5, Saturating, std::uint32_t>;
-		ArithmeticOperators<Real>(1.0f, 1.0f);
-	}
-
-	std::cout << "+---------    Dynamic ranges of lns<> configurations   --------+\n";
-	{
-		std::cout << dynamic_range(lns< 4, 2>()) << '\n';
-		std::cout << dynamic_range(lns< 8, 3>()) << '\n';
-		std::cout << dynamic_range(lns<12, 4>()) << '\n';
-		std::cout << dynamic_range(lns<16, 5>()) << '\n';
-		std::cout << dynamic_range(lns<20, 6>()) << '\n';
-	}
-
-	std::cout << "+---------    Dynamic ranges of 8-bit lns<> configurations   --------+\n";
-=======
 		using Real = lns<16, 5, std::uint16_t>;
 		ArithmeticOperators<Real>(1.0f, 1.0f);
 	}
@@ -132,7 +108,25 @@
 	}
 
 	std::cout << "+---------    comparison to classic floats\n";
->>>>>>> f2b33452
+	{
+		using Real = lns<16, 5, Saturating, std::uint16_t>;
+		ArithmeticOperators<Real>(1.0f, 1.0f);
+	}
+	{
+		using Real = lns<24, 5, Saturating, std::uint32_t>;
+		ArithmeticOperators<Real>(1.0f, 1.0f);
+	}
+
+	std::cout << "+---------    Dynamic ranges of lns<> configurations   --------+\n";
+	{
+		std::cout << dynamic_range(lns< 4, 2>()) << '\n';
+		std::cout << dynamic_range(lns< 8, 3>()) << '\n';
+		std::cout << dynamic_range(lns<12, 4>()) << '\n';
+		std::cout << dynamic_range(lns<16, 5>()) << '\n';
+		std::cout << dynamic_range(lns<20, 6>()) << '\n';
+	}
+
+	std::cout << "+---------    Dynamic ranges of 8-bit lns<> configurations   --------+\n";
 	{
 		std::cout << dynamic_range(lns<8, 0>()) << '\n';
 		std::cout << dynamic_range(lns<8, 1>()) << '\n';
