--- conflicted
+++ resolved
@@ -18,41 +18,25 @@
 	pa = NAR256;
 	pb = ZERO256;
 	pc = posit_add(pa, pb);
-<<<<<<< HEAD
-	posit_str(str, pc);
-=======
-	posit256_str(str, pc);
->>>>>>> 85f29c87
+	posit_str(str, pc);
 	printf("posit value = %s\n", str);
 
 	pa = NAR256;
 	pb = ZERO256;
 	pc = posit_sub(pa, pb);
-<<<<<<< HEAD
-	posit_str(str, pc);
-=======
-	posit256_str(str, pc);
->>>>>>> 85f29c87
+	posit_str(str, pc);
 	printf("posit value = %s\n", str);
 
 	pa = NAR256;
 	pb = ZERO256;
 	pc = posit_mul(pa, pb);
-<<<<<<< HEAD
-	posit_str(str, pc);
-=======
-	posit256_str(str, pc);
->>>>>>> 85f29c87
+	posit_str(str, pc);
 	printf("posit value = %s\n", str);
 
 	pa = NAR256;
 	pb = ZERO256;
 	pc = posit_div(pa, pb);
-<<<<<<< HEAD
-	posit_str(str, pc);
-=======
-	posit256_str(str, pc);
->>>>>>> 85f29c87
+	posit_str(str, pc);
 	printf("posit value = %s\n", str);
 
 	bool noReference = true;
@@ -61,7 +45,6 @@
 	// partial state space
 	int fails = 0;
 	for (int a = 0; a < maxNr; ++a) {
-<<<<<<< HEAD
 		pa = posit256_reinterpret( (uint64_t[]){ a, 0, 0, 0 } );
 		for (int b = 0; b < maxNr; ++b) {
 			pb = posit256_reinterpret( (uint64_t[]){ b, 0, 0, 0 } );
@@ -73,29 +56,14 @@
 			dref = da + db;
 
 			posit256_t pref = posit256(dref);
-=======
-		pa = posit256_reinterpret((uint64_t[]) { a, 0, 0, 0 });
-		for (int b = 0; b < maxNr; ++b) {
-			pb = posit256_reinterpret((uint64_t[]) { b, 0, 0, 0 });
-			pc = posit_add(pa, pb);
-
-			long double da, db, dref;
-			da = posit256_told(pa);
-			db = posit256_told(pb);
-			dref = da + db;
-
-			posit256_t pref = posit256_fromld(dref);
->>>>>>> 85f29c87
-			if (posit_cmp(pref, pc)) {
-				char sa[posit256_str_SIZE], sb[posit256_str_SIZE], sc[posit256_str_SIZE], sref[posit256_str_SIZE];
-				posit_str(sa, pa);
-				posit_str(sb, pb);
-				posit_str(sc, pc);
-				posit_str(sref, pref);
-<<<<<<< HEAD
-=======
-
->>>>>>> 85f29c87
+
+			if (posit_cmp(pref, pc)) {
+				char sa[posit256_str_SIZE], sb[posit256_str_SIZE], sc[posit256_str_SIZE], sref[posit256_str_SIZE];
+				posit_str(sa, pa);
+				posit_str(sb, pb);
+				posit_str(sc, pc);
+				posit_str(sref, pref);
+
 				if (bReportIndividualTestCases) printf("FAIL: %s + %s produced %s instead of %s\n", sa, sb, sc, sref);
 				++fails;
 			}
@@ -117,7 +85,6 @@
 	// partial state space
 	fails = 0;
 	for (int a = 0; a < maxNr; ++a) {
-<<<<<<< HEAD
 		pa = posit256_reinterpret( (uint64_t[]){ a, 0, 0, 0 } );
 		for (int b = 0; b < maxNr; ++b) {
 			pb = posit256_reinterpret( (uint64_t[]){ b, 0, 0, 0 } );
@@ -129,29 +96,13 @@
 			dref = da - db;
 
 			posit256_t pref = posit256(dref);
-=======
-		pa = posit256_reinterpret((uint64_t[]) { a, 0, 0, 0 });
-		for (int b = 0; b < maxNr; ++b) {
-			pb = posit256_reinterpret((uint64_t[]) { b, 0, 0, 0 });
-			pc = posit_sub(pa, pb);
-
-			long double da, db, dref;
-			da = posit256_told(pa);
-			db = posit256_told(pb);
-			dref = da - db;
-
-			posit256_t pref = posit256_fromld(dref);
->>>>>>> 85f29c87
-			if (posit_cmp(pref, pc)) {
-				char sa[posit256_str_SIZE], sb[posit256_str_SIZE], sc[posit256_str_SIZE], sref[posit256_str_SIZE];
-				posit_str(sa, pa);
-				posit_str(sb, pb);
-				posit_str(sc, pc);
-				posit_str(sref, pref);
-<<<<<<< HEAD
-=======
-
->>>>>>> 85f29c87
+			if (posit_cmp(pref, pc)) {
+				char sa[posit256_str_SIZE], sb[posit256_str_SIZE], sc[posit256_str_SIZE], sref[posit256_str_SIZE];
+				posit_str(sa, pa);
+				posit_str(sb, pb);
+				posit_str(sc, pc);
+				posit_str(sref, pref);
+
 				if (bReportIndividualTestCases) printf("FAIL: %s - %s produced %s instead of %s\n", sa, sb, sc, sref);
 				++fails;
 			}
@@ -173,7 +124,6 @@
 	// partial state space
 	fails = 0;
 	for (int a = 0; a < maxNr; ++a) {
-<<<<<<< HEAD
 		pa = posit256_reinterpret( (uint64_t[]){ a, 0, 0, 0 } );
 		for (int b = 0; b < maxNr; ++b) {
 			pb = posit256_reinterpret( (uint64_t[]){ b, 0, 0, 0 } );
@@ -185,29 +135,14 @@
 			dref = da * db;
 
 			posit256_t pref = posit256(dref);
-=======
-		pa = posit256_reinterpret((uint64_t[]) { a, 0, 0, 0 });
-		for (int b = 0; b < maxNr; ++b) {
-			pb = posit256_reinterpret((uint64_t[]) { b, 0, 0, 0 });
-			pc = posit_mul(pa, pb);
-
-			long double da, db, dref;
-			da = posit256_told(pa);
-			db = posit256_told(pb);
-			dref = da * db;
-
-			posit256_t pref = posit256_fromld(dref);
->>>>>>> 85f29c87
-			if (posit_cmp(pref, pc)) {
-				char sa[posit256_str_SIZE], sb[posit256_str_SIZE], sc[posit256_str_SIZE], sref[posit256_str_SIZE];
-				posit_str(sa, pa);
-				posit_str(sb, pb);
-				posit_str(sc, pc);
-				posit_str(sref, pref);
-<<<<<<< HEAD
-=======
-
->>>>>>> 85f29c87
+
+			if (posit_cmp(pref, pc)) {
+				char sa[posit256_str_SIZE], sb[posit256_str_SIZE], sc[posit256_str_SIZE], sref[posit256_str_SIZE];
+				posit_str(sa, pa);
+				posit_str(sb, pb);
+				posit_str(sc, pc);
+				posit_str(sref, pref);
+
 				if (bReportIndividualTestCases) printf("FAIL: %s * %s produced %s instead of %s\n", sa, sb, sc, sref);
 				++fails;
 			}
@@ -229,7 +164,6 @@
 	// partial state space
 	fails = 0;
 	for (int a = 0; a < maxNr; ++a) {
-<<<<<<< HEAD
 		pa = posit256_reinterpret( (uint64_t[]){ a, 0, 0, 0 } );
 		for (int b = 0; b < maxNr; ++b) {
 			pb = posit256_reinterpret( (uint64_t[]){ b, 0, 0, 0 } );
@@ -241,29 +175,14 @@
 			dref = da / db;
 
 			posit256_t pref = posit256(dref);
-=======
-		pa = posit256_reinterpret((uint64_t[]) { a, 0, 0, 0 });
-		for (int b = 0; b < maxNr; ++b) {
-			pb = posit256_reinterpret((uint64_t[]) { b, 0, 0, 0 });
-			pc = posit_div(pa, pb);
-
-			long double da, db, dref;
-			da = posit256_told(pa);
-			db = posit256_told(pb);
-			dref = da / db;
-
-			posit256_t pref = posit256_fromld(dref);
->>>>>>> 85f29c87
-			if (posit_cmp(pref, pc)) {
-				char sa[posit256_str_SIZE], sb[posit256_str_SIZE], sc[posit256_str_SIZE], sref[posit256_str_SIZE];
-				posit_str(sa, pa);
-				posit_str(sb, pb);
-				posit_str(sc, pc);
-				posit_str(sref, pref);
-<<<<<<< HEAD
-=======
-
->>>>>>> 85f29c87
+
+			if (posit_cmp(pref, pc)) {
+				char sa[posit256_str_SIZE], sb[posit256_str_SIZE], sc[posit256_str_SIZE], sref[posit256_str_SIZE];
+				posit_str(sa, pa);
+				posit_str(sb, pb);
+				posit_str(sc, pc);
+				posit_str(sref, pref);
+
 				if (bReportIndividualTestCases) printf("FAIL: %s / %s produced %s instead of %s\n", sa, sb, sc, sref);
 				++fails;
 			}
