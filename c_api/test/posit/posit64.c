--- conflicted
+++ resolved
@@ -20,7 +20,6 @@
 	// special case tolds
 	pa = NAR64;
 	pb = ZERO64;
-<<<<<<< HEAD
 	pc = posit_add(pa, pb);
 	posit64_str(str, pc);
 	printf("posit told = %s\n", str);
@@ -42,57 +41,20 @@
 	pc = posit_div(pa, pb);
 	posit_str(str, pc);
 	printf("posit told = %s\n", str);
-=======
-	pc = posit_add64(pa, pb);
-	posit_format64(pc, str);
-	printf("posit value = %s\n", str);
-
-	pa = NAR64;
-	pb = ZERO64;
-	pc = posit_sub64(pa, pb);
-	posit_format64(pc, str);
-	printf("posit value = %s\n", str);
-
-	pa = NAR64;
-	pb = ZERO64;
-	pc = posit_mul64(pa, pb);
-	posit_format64(pc, str);
-	printf("posit value = %s\n", str);
-
-	pa = NAR64;
-	pb = ZERO64;
-	pc = posit_div64(pa, pb);
-	posit_format64(pc, str);
-	printf("posit value = %s\n", str);
->>>>>>> fe81f0cf
 
 	// partial state space
 	int fails = 0;
 	for (int a = 0; a < 256; ++a) {
-<<<<<<< HEAD
 		pa = posit64_reinterpret(a);
 		for (int b = 0; b < 256; ++b) {
 			pb = posit64_reinterpret(b);
 			pc = posit_add(pa, pb);
-=======
-		pa = (posit64_t)(a);
-		for (int b = 0; b < 256; ++b) {
-			pb = (posit64_t)(b);
-			pc = posit_add64(pa, pb);
->>>>>>> fe81f0cf
-
 			long double da, db, dref;
 			da = posit_told(pa);
 			db = posit_told(pb);
 			dref = da + db;
-
-<<<<<<< HEAD
 			posit64_t pref = posit64(dref);
 			if (posit_cmp(pref, pc)) {
-=======
-			posit64_t pref = posit_assign64f(dref);
-			if (pref != pc) {
->>>>>>> fe81f0cf
 				char sa[32], sb[32], sc[32], sref[32];
 				posit_str(sa, pa);
 				posit_str(sb, pb);
@@ -114,30 +76,16 @@
 	// partial state space
 	fails = 0;
 	for (int a = 0; a < 256; ++a) {
-<<<<<<< HEAD
 		pa = posit64_reinterpret(a);
 		for (int b = 0; b < 256; ++b) {
 			pb = posit64_reinterpret(b);
 			pc = posit_sub(pa, pb);
-=======
-		pa = (posit64_t)(a);
-		for (int b = 0; b < 256; ++b) {
-			pb = (posit64_t)(b);
-			pc = posit_sub64(pa, pb);
->>>>>>> fe81f0cf
-
 			long double da, db, dref;
 			da = posit_told(pa);
 			db = posit_told(pb);
 			dref = da - db;
-
-<<<<<<< HEAD
 			posit64_t pref = posit64(dref);
 			if (posit_cmp(pref, pc)) {
-=======
-			posit64_t pref = posit_assign64f(dref);
-			if (pref != pc) {
->>>>>>> fe81f0cf
 				char sa[32], sb[32], sc[32], sref[32];
 				posit_str(sa, pa);
 				posit_str(sb, pb);
@@ -159,30 +107,16 @@
 	// partial state space
 	fails = 0;
 	for (int a = 0; a < 256; ++a) {
-<<<<<<< HEAD
 		pa = posit64_reinterpret(a);
 		for (int b = 0; b < 256; ++b) {
 			pb = posit64_reinterpret(b);
 			pc = posit_mul(pa, pb);
-=======
-		pa = (posit64_t)(a);
-		for (int b = 0; b < 256; ++b) {
-			pb = (posit64_t)(b);
-			pc = posit_mul64(pa, pb);
->>>>>>> fe81f0cf
-
 			long double da, db, dref;
 			da = posit_told(pa);
 			db = posit_told(pb);
 			dref = da * db;
-
-<<<<<<< HEAD
 			posit64_t pref = posit64(dref);
 			if (posit_cmp(pref, pc)) {
-=======
-			posit64_t pref = posit_assign64f(dref);
-			if (pref != pc) {
->>>>>>> fe81f0cf
 				char sa[32], sb[32], sc[32], sref[32];
 				posit_str(sa, pa);
 				posit_str(sb, pb);
@@ -207,30 +141,16 @@
 	// partial state space
 	fails = 0;
 	for (int a = 0; a < 256; ++a) {
-<<<<<<< HEAD
 		pa = posit64_reinterpret(a);
 		for (int b = 0; b < 256; ++b) {
 			pb = posit64_reinterpret(b);
 			pc = posit_div(pa, pb);
-=======
-		pa = (posit64_t)(a);
-		for (int b = 0; b < 256; ++b) {
-			pb = (posit64_t)(b);
-			pc = posit_div64(pa, pb);
->>>>>>> fe81f0cf
-
 			long double da, db, dref;
 			da = posit_told(pa);
 			db = posit_told(pb);
 			dref = da / db;
-
-<<<<<<< HEAD
 			posit64_t pref = posit64(dref);
 			if (posit_cmp(pref, pc)) {
-=======
-			posit64_t pref = posit_assign64f(dref);
-			if (pref != pc) {
->>>>>>> fe81f0cf
 				char sa[32], sb[32], sc[32], sref[32];
 				posit_str(sa, pa);
 				posit_str(sb, pb);
