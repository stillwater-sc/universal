// CHEBMAT(n) - returns n x n Chebyshev change of basis matrix
// Copyright (C) 2017-2021 Stillwater Supercomputing, Inc.
//
// This file is part of the universal numbers project, which is released under an MIT Open Source license.
//
// Author: James Quinlan
// Modified: 2021-10-17

#pragma once

#define POSIT_THROW_ARITHMETIC_EXCEPTION 1
#include <universal/number/posit/posit.hpp>
#include <universal/blas/blas.hpp>

namespace chebyshev {

	template<typename Scalar>
	sw::universal::blas::matrix<Scalar> chebmat(size_t n)
	{
		if (n < 1) return blas::matrix<Scalar>{};
		Scalar one(1.0f);
		sw::universal::blas::matrix<Scalar> T(n, n);
		T = one;
		if (n > 1){
			T(1,1) = 1;
			for(size_t i = 2;i<n;++i){
				T(i,0) = -T(i-2,0);
			}
		}
        for(size_t i = 2;i < n; ++i){
<<<<<<< HEAD
 
=======
>>>>>>> 708f522e
                for(size_t j = 1;j < i+1; ++j){
                    T(i,j) = 2*T(i-1,j-1) - T(i-2,j);
                }
        }   
		return T;
	}
}
// Note:
/*
In practice, FFT is used to determine the coefficients a_0, a_1, ...
*/<|MERGE_RESOLUTION|>--- conflicted
+++ resolved
@@ -28,10 +28,6 @@
 			}
 		}
         for(size_t i = 2;i < n; ++i){
-<<<<<<< HEAD
- 
-=======
->>>>>>> 708f522e
                 for(size_t j = 1;j < i+1; ++j){
                     T(i,j) = 2*T(i-1,j-1) - T(i-2,j);
                 }
