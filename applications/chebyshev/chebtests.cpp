// ChebyTESTS
// Copyright (C) 2017-2021 Stillwater Supercomputing, Inc.
//
// This file is part of the universal numbers project, which is released under an MIT Open Source license.
//
// Author: James Quinlan


// Dependencies
#include<cmath> /* sin, cos, etc. */
// using namespace sw::universal::blas;
// using Matrix = sw::universal::blas::matrix<Scalar>;

// Configure the posit library with arithmetic exceptions
// enable posit arithmetic exceptions
#define POSIT_THROW_ARITHMETIC_EXCEPTION 1
#include <universal/number/posit/posit.hpp>
#include <universal/blas/blas.hpp>
#include "chebpts.hpp"
//#include "prod.hpp"
//#include "diff.hpp"
#include "meandistance.hpp"
//#include "linscale.hpp"
//#include "ones.hpp"
#include "rpad.hpp"
#include "chebpoly.hpp"
#include "chebfun.hpp"
#include "chebmat.hpp"

int main()
try {
	using namespace sw::universal;
	using namespace sw::universal::blas;
	// using namespace chebyshev;
	
	#define USE_POSIT 0
	#if USE_POSIT
		constexpr size_t nbits = 32;
		constexpr size_t es = 1;
		using Scalar = posit<nbits, es>;
		std::cout << "\nUsing POSIT<" << nbits << "," <<  es << ">\n\n";
	#else	  
		using Scalar = double;
		std::cout << "\nUsing DOUBLE " << "\n\n";
	#endif

	// TESTS
	// ---------------------------------------------------

	// 1. Test Chebpts
	//auto x = chebpts<Scalar>(5,1); 							// x = chebypts(n,1,[a,b])
	//std::cout << "Chebyshev 1st kind = " << x << std::endl;	 

	
	 // auto y = chebyshev::chebpts<Scalar>(10); 							// x = chebypts(n,2,[a,b])
	//std::cout << "Chebyshev 2nd kind = " << y << std::endl;	 

	//auto z = chebpts<Scalar>(-3,1); 						// x = chebypts(n,kind,[a,b])
	//std::cout << "Chebpts called with incorrect parameters = " << z << std::endl;				 


	// 2. Test prod(x)
	//blas::vector<Scalar> a(5);
	//a(0)=1;a(1)=2;a(2)=3;a(3)=4;a(4)=5; 
	
	 //auto b = prod<Scalar>(a);
	 //std::cout << b << std::endl;

	// 3. Checking abs and sqrt functions
	// std::cout << "Abs = " << abs(b) << " , SQRT =  " << sqrt(b) << std::endl;

	// 4. Test diff(x,y)
	//auto c = diff<Scalar>(x,y); 
	//std::cout << c << std::endl;

	// 5. Test meandistance(x)
	//auto d = chebyshev::meandistance<Scalar>(y);
	//std::cout << d << std::endl;

	// 6. Ones vector
	// blas::vector<Scalar> a(5,1);
	// std::cout << "a = " << a << std::endl;


	// 7. Test linear shift and scale interval 
		//blas::matrix<Scalar> a(5);
		//a(0)=2;a(1)=3;a(2)=4;a(3)=5;a(4)=6; 
		//std::cout << "a = " << a << std::endl;

		//auto b = linscale<Scalar>(a,-M_PI,M_PI);
		//std::cout << "b = " << b << std::endl;

	// 8. Ones vector
	// auto b = ones<Scalar>(8);
	// std::cout << "b = " << b << std::endl;

	// 9. Norm test
	// blas::vector<Scalar> a(5);
	// a(0)=1;a(1)=2;a(2)=3;a(3)=4;a(4)=5; 
	// std::cout << "norm(a) = " << norm(a,1) << std::endl;

	// int INF = std::numeric_limits<int>::max();
	// std::cout << "norm(a) = " << norm(a,INF) << std::endl;

	// 10. pad right
	// blas::vector<Scalar> a(5);
	// a(0)=1;a(1)=2;a(2)=3;a(3)=4;a(4)=5;
	// std::cout << "padded vector = " << rpad(a,4) << std::endl;

	// 11. element-wise add
	//blas::vector<Scalar> a(5);
	//a(0)=1;a(1)=2;a(2)=3;a(3)=4;a(4)=5;

	//blas::vector<Scalar> b(5);
	//b(0)=3;b(1)=5;b(2)=7;b(3)=9;b(4)=11;
	//std::cout << "element-wise difference = " << a - b << std::endl;

	// 12. Chebpoly
	// size_t n = 1;
	//std::cout << "Chebyshev Polynomial T_0" << " = " << chebpoly<Scalar>(0) << std::endl;
	//std::cout << "Chebyshev Polynomial T_1" << " = " << chebpoly<Scalar>(1) << std::endl;
	//std::cout << "Chebyshev Polynomial T_2" << " = " << chebpoly<Scalar>(2) << std::endl;
	//std::cout << "Chebyshev Polynomial T_3" << " = " << chebpoly<Scalar>(3) << std::endl;

	//std::cout << chebpoly<Scalar>(3) + rpad<Scalar>(chebpoly<Scalar>(1), 3-1) << std::endl;
	//chebpoly<Scalar>(n);

<<<<<<< HEAD
 
 
=======
  
	// 13.
	
	//	auto f = chebyshev::chebfun<float>([]<typename T>(T x) {return sin(x);});
	//	auto f = chebyshev::chebfun<float>(std::sin);
	auto M = chebyshev::chebmat<float>(5);
	std::cout << M << std::endl;

	auto A = chebyshev::chebmat<float>(3);
	blas::vector<Scalar> x(3);
	x(0)=6;x(1)=-5;x(2)=1;
	std::cout << A << x << std::endl;


	// 13.
	

	//	auto f = chebyshev::chebfun<float>([]<typename T>(T x) {return sin(x);});
	//	auto f = chebyshev::chebfun<float>(std::sin);
	auto M = chebyshev::chebmat<float>(5);
	std::cout << M << std::endl;
>>>>>>> 708f522e79ee4216025e37c6b564e88493e006f1
>>>>>>> 470c41f5

	auto A = chebyshev::chebmat<float>(3);

<<<<<<< HEAD
	// 13.
 
	//	auto f = chebyshev::chebfun<float>([]<typename T>(T x) {return sin(x);});
	//	auto f = chebyshev::chebfun<float>(std::sin);
	auto M = chebyshev::chebmat<float>(5);
	std::cout << M << std::endl;
 

 
	auto A = chebyshev::chebmat<float>(3);
	blas::matrix<Scalar> x(3,1);
	x(0,0)=6;x(1,0)=-5;x(2,0)=1;
	std::cout << A << x << std::endl;
 
 	auto A = chebyshev::chebmat<float>(8);
	std::cout << A << std::endl;
 
	 

	auto A = chebyshev::chebmat<float>(3);
	blas::vector<Scalar> x(3);
	x(0)=6;x(1)=-5;x(2)=1;
	std::cout << A << x << std::endl;
=======
 	// 13.
	
>>>>>>> 470c41f5

	//	auto f = chebyshev::chebfun<float>([]<typename T>(T x) {return sin(x);});
	//	auto f = chebyshev::chebfun<float>(std::sin);
	auto M = chebyshev::chebmat<float>(5);
	std::cout << M << std::endl;
 	blas::matrix<Scalar> x(3,1);
	x(0,0)=6;x(1,0)=-5;x(2,0)=1;

	std::cout << A << x << std::endl;
 
	auto A = chebyshev::chebmat<float>(3);
	blas::matrix<Scalar> x(3,1);
	x(0,0)=6;x(1,0)=-5;x(2,0)=1;
	std::cout << A << x << std::endl;
 
	return EXIT_SUCCESS;
}

// Runtime error statements
catch (char const* msg) {
	std::cerr << msg << std::endl;
	return EXIT_FAILURE;
}
catch (const sw::universal::posit_arithmetic_exception& err) {
	std::cerr << "Uncaught posit arithmetic exception: " << err.what() << std::endl;
	return EXIT_FAILURE;
}
catch (const sw::universal::quire_exception& err) {
	std::cerr << "Uncaught quire exception: " << err.what() << std::endl;
	return EXIT_FAILURE;
}
catch (const sw::universal::posit_internal_exception& err) {
	std::cerr << "Uncaught posit internal exception: " << err.what() << std::endl;
	return EXIT_FAILURE;
}
catch (const std::runtime_error& err) {
	std::cerr << "Uncaught runtime exception: " << err.what() << std::endl;
	return EXIT_FAILURE;
}
catch (...) {
	std::cerr << "Caught unknown exception" << std::endl;
	return EXIT_FAILURE;
}<|MERGE_RESOLUTION|>--- conflicted
+++ resolved
@@ -125,37 +125,7 @@
 	//std::cout << chebpoly<Scalar>(3) + rpad<Scalar>(chebpoly<Scalar>(1), 3-1) << std::endl;
 	//chebpoly<Scalar>(n);
 
-<<<<<<< HEAD
- 
- 
-=======
-  
-	// 13.
-	
-	//	auto f = chebyshev::chebfun<float>([]<typename T>(T x) {return sin(x);});
-	//	auto f = chebyshev::chebfun<float>(std::sin);
-	auto M = chebyshev::chebmat<float>(5);
-	std::cout << M << std::endl;
 
-	auto A = chebyshev::chebmat<float>(3);
-	blas::vector<Scalar> x(3);
-	x(0)=6;x(1)=-5;x(2)=1;
-	std::cout << A << x << std::endl;
-
-
-	// 13.
-	
-
-	//	auto f = chebyshev::chebfun<float>([]<typename T>(T x) {return sin(x);});
-	//	auto f = chebyshev::chebfun<float>(std::sin);
-	auto M = chebyshev::chebmat<float>(5);
-	std::cout << M << std::endl;
->>>>>>> 708f522e79ee4216025e37c6b564e88493e006f1
->>>>>>> 470c41f5
-
-	auto A = chebyshev::chebmat<float>(3);
-
-<<<<<<< HEAD
 	// 13.
  
 	//	auto f = chebyshev::chebfun<float>([]<typename T>(T x) {return sin(x);});
@@ -173,31 +143,11 @@
  	auto A = chebyshev::chebmat<float>(8);
 	std::cout << A << std::endl;
  
-	 
-
 	auto A = chebyshev::chebmat<float>(3);
 	blas::vector<Scalar> x(3);
 	x(0)=6;x(1)=-5;x(2)=1;
 	std::cout << A << x << std::endl;
-=======
- 	// 13.
-	
->>>>>>> 470c41f5
 
-	//	auto f = chebyshev::chebfun<float>([]<typename T>(T x) {return sin(x);});
-	//	auto f = chebyshev::chebfun<float>(std::sin);
-	auto M = chebyshev::chebmat<float>(5);
-	std::cout << M << std::endl;
- 	blas::matrix<Scalar> x(3,1);
-	x(0,0)=6;x(1,0)=-5;x(2,0)=1;
-
-	std::cout << A << x << std::endl;
- 
-	auto A = chebyshev::chebmat<float>(3);
-	blas::matrix<Scalar> x(3,1);
-	x(0,0)=6;x(1,0)=-5;x(2,0)=1;
-	std::cout << A << x << std::endl;
- 
 	return EXIT_SUCCESS;
 }
 
